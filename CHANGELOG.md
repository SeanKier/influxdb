## v1.2.0 [unreleased]

### Bug Fixes
  1. [#1104](https://github.com/influxdata/chronograf/pull/1104): Fix windows hosts on host list
  1. [#1125](https://github.com/influxdata/chronograf/pull/1125): Fix visualizations not showing graph name
  1. [#1133](https://github.com/influxdata/chronograf/issues/1133): Fix Enterprise Kapacitor authentication.
  1. [#1142](https://github.com/influxdata/chronograf/issues/1142): Fix Kapacitor Telegram config to display correct disableNotification setting
  1. [#1097](https://github.com/influxdata/chronograf/issues/1097): Fix broken graph spinner in the Data Explorer & Dashboard Cell Edit
  1. [#1106](https://github.com/influxdata/chronograf/issues/1106): Fix obscured legends in dashboards
  1. [#1051](https://github.com/influxdata/chronograf/issues/1051): Exit presentation mode when using the browser back button
  1. [#1123](https://github.com/influxdata/chronograf/issues/1123): Widen single column results in data explorer
  1. [#1164](https://github.com/influxdata/chronograf/pull/1164): Restore ability to save raw queries to a Dashboard Cell
  1. [#1115](https://github.com/influxdata/chronograf/pull/1115): Fix Basepath issue where content would fail to render under certain circumstances
  1. [#1173](https://github.com/influxdata/chronograf/pull/1173): Fix saving email in Kapacitor alerts
  1. [#1178](https://github.com/influxdata/chronograf/pull/1178): Repair DataExplorer+CellEditorOverlay's QueryBuilder in Safari
  1. [#979](https://github.com/influxdata/chronograf/issues/979): Fix empty tags for non-default retention policies
  1. [#1179](https://github.com/influxdata/chronograf/pull/1179): Admin Databases Page will render a database without retention policies
  1. [#1128](https://github.com/influxdata/chronograf/pull/1128): No more ghost dashboards 👻
  1. [#1189](https://github.com/influxdata/chronograf/pull/1189): Clicking inside the graph header edit box will no longer blur the field. Use the Escape key for that behavior instead.
<<<<<<< HEAD
  1. [#1209](https://github.com/influxdata/chronograf/pull/1209): HipChat Kapacitor config now uses only the subdomain instead of asking for the entire HipChat URL.
=======
  1. [#1095](https://github.com/influxdata/chronograf/pull/1095): Make logout button display again
>>>>>>> ac4423a6

### Features
  1. [#1112](https://github.com/influxdata/chronograf/pull/1112): Add ability to delete a dashboard
  1. [#1120](https://github.com/influxdata/chronograf/pull/1120): Allow users to update user passwords.
  1. [#1129](https://github.com/influxdata/chronograf/pull/1129): Allow InfluxDB and Kapacitor configuration via ENV vars or CLI options
  1. [#1130](https://github.com/influxdata/chronograf/pull/1130): Add loading spinner to Alert History page.
  1. [#1095](https://github.com/influxdata/chronograf/pull/1095): Add new auth duration CLI option; add client heartbeat
  1. [#1168](https://github.com/influxdata/chronograf/issue/1168): Expand support for --basepath on some load balancers

### UI Improvements
  1. [#1101](https://github.com/influxdata/chronograf/pull/1101): Compress InfluxQL responses with gzip
  1. [#1132](https://github.com/influxdata/chronograf/pull/1132): All sidebar items show activity with a blue strip
  1. [#1135](https://github.com/influxdata/chronograf/pull/1135): Clarify Kapacitor Alert configuration for Telegram
  1. [#1137](https://github.com/influxdata/chronograf/pull/1137): Clarify Kapacitor Alert configuration for HipChat
  1. [#1079](https://github.com/influxdata/chronograf/issues/1079): Remove series highlighting in line graphs
  1. [#1124](https://github.com/influxdata/chronograf/pull/1124): Polished dashboard cell drag interaction, use Hover-To-Reveal UI pattern in all tables, Source Indicator & Graph Tips are no longer misleading, and aesthetic improvements to the DB Management page
  1. [#1187](https://github.com/influxdata/chronograf/pull/1187): Replace Kill Query confirmation modal with ConfirmButtons
  1. [#1185](https://github.com/influxdata/chronograf/pull/1185): Alphabetically sort Admin Database Page
  1. [#1199](https://github.com/influxdata/chronograf/pull/1199): Move Rename Cell functionality to ContextMenu dropdown

## v1.2.0-beta7 [2017-03-28]
### Bug Fixes
  1. [#1008](https://github.com/influxdata/chronograf/issues/1008): Fix unexpected redirection to create sources page when deleting a source
  1. [#1067](https://github.com/influxdata/chronograf/issues/1067): Fix issue creating retention policies
  1. [#1068](https://github.com/influxdata/chronograf/issues/1068): Fix issue deleting databases
  1. [#1078](https://github.com/influxdata/chronograf/issues/1078): Fix cell resizing in dashboards
  1. [#1070](https://github.com/influxdata/chronograf/issues/1070): Save GROUP BY tag(s) clauses on dashboards
  1. [#1086](https://github.com/influxdata/chronograf/issues/1086): Fix validation for deleting databases

### Features
### UI Improvements
  1. [#1092](https://github.com/influxdata/chronograf/pull/1092): Persist and render Dashboard Cell groupby queries

### UI Improvements

## v1.2.0-beta6 [2017-03-24]

### Bug Fixes
  1. [#1065](https://github.com/influxdata/chronograf/pull/1065): Add functionality to the `save` and `cancel` buttons on editable dashboards
  2. [#1069](https://github.com/influxdata/chronograf/pull/1069): Make graphs on pre-created dashboards un-editable
  3. [#1085](https://github.com/influxdata/chronograf/pull/1085): Make graphs resizable again
  4. [#1087](https://github.com/influxdata/chronograf/pull/1087): Hosts page now displays proper loading, host count, and error messages.

### Features
  1. [#1056](https://github.com/influxdata/chronograf/pull/1056): Add ability to add a dashboard cell
  2. [#1020](https://github.com/influxdata/chronograf/pull/1020): Allow users to edit cell names on dashboards
  3. [#1015](https://github.com/influxdata/chronograf/pull/1015): Add ability to edit a dashboard cell
  4. [#832](https://github.com/influxdata/chronograf/issues/832): Add a database and retention policy management page
  5. [#1035](https://github.com/influxdata/chronograf/pull/1035): Add ability to move and edit queries between raw InfluxQL mode and Query Builder mode

### UI Improvements

## v1.2.0-beta5 [2017-03-10]

### Bug Fixes
  1. [#936](https://github.com/influxdata/chronograf/pull/936): Fix leaking sockets for InfluxQL queries
  2. [#967](https://github.com/influxdata/chronograf/pull/967): Fix flash of empty graph on auto-refresh when no results were previously returned from a query
  3. [#968](https://github.com/influxdata/chronograf/issue/968): Fix wrong database used in dashboards

### Features
  1. [#993](https://github.com/influxdata/chronograf/pull/993): Add Admin page for managing users, roles, and permissions for [OSS InfluxDB](https://github.com/influxdata/influxdb) and InfluxData's [Enterprise](https://docs.influxdata.com/enterprise/v1.2/) product
  2. [#993](https://github.com/influxdata/chronograf/pull/993): Add Query Management features including the ability to view active queries and stop queries

### UI Improvements
  1. [#989](https://github.com/influxdata/chronograf/pull/989) Add a canned dashboard for mesos
  2. [#993](https://github.com/influxdata/chronograf/pull/993): Improve the multi-select dropdown
  3. [#993](https://github.com/influxdata/chronograf/pull/993): Provide better error information to users

## v1.2.0-beta4 [2017-02-24]

### Bug Fixes
  1. [#882](https://github.com/influxdata/chronograf/pull/882): Fix y-axis graph padding
  2. [#907](https://github.com/influxdata/chronograf/pull/907): Fix react-router warning
  3. [#926](https://github.com/influxdata/chronograf/pull/926): Fix Kapacitor RuleGraph display

### Features
  1. [#873](https://github.com/influxdata/chronograf/pull/873): Add [TLS](https://github.com/influxdata/chronograf/blob/master/docs/tls.md) support
  2. [#885](https://github.com/influxdata/chronograf/issues/885): Add presentation mode to the dashboard page
  3. [#891](https://github.com/influxdata/chronograf/issues/891): Make dashboard visualizations draggable
  4. [#892](https://github.com/influxdata/chronograf/issues/891): Make dashboard visualizations resizable
  5. [#893](https://github.com/influxdata/chronograf/issues/893): Persist dashboard visualization position
  6. [#922](https://github.com/influxdata/chronograf/issues/922): Additional OAuth2 support for [Heroku](https://github.com/influxdata/chronograf/blob/master/docs/auth.md#heroku) and [Google](https://github.com/influxdata/chronograf/blob/master/docs/auth.md#google)
  7. [#781](https://github.com/influxdata/chronograf/issues/781): Add global auto-refresh dropdown to all graph dashboards

### UI Improvements
  1. [#905](https://github.com/influxdata/chronograf/pull/905): Make scroll bar thumb element bigger
  2. [#917](https://github.com/influxdata/chronograf/pull/917): Simplify the sidebar
  3. [#920](https://github.com/influxdata/chronograf/pull/920): Display stacked and step plot graph types
  4. [#851](https://github.com/influxdata/chronograf/pull/851): Add configuration for [InfluxEnterprise](https://portal.influxdata.com/) meta nodes
  5. [#916](https://github.com/influxdata/chronograf/pull/916): Dynamically scale font size based on resolution

## v1.2.0-beta3 [2017-02-15]

### Bug Fixes
  1. [#879](https://github.com/influxdata/chronograf/pull/879): Fix several Kapacitor configuration page state bugs: [#875](https://github.com/influxdata/chronograf/issues/875), [#876](https://github.com/influxdata/chronograf/issues/876), [#878](https://github.com/influxdata/chronograf/issues/878)
  2. [#872](https://github.com/influxdata/chronograf/pull/872): Fix incorrect data source response

### Features
  1. [#896](https://github.com/influxdata/chronograf/pull/896) Add more docker stats

## v1.2.0-beta2 [2017-02-10]

### Bug Fixes
  1. [#865](https://github.com/influxdata/chronograf/issues/865): Support for String fields compare Kapacitor rules in Chronograf UI

### Features
  1. [#838](https://github.com/influxdata/chronograf/issues/838): Add [detail node](https://docs.influxdata.com/kapacitor/latest/nodes/alert_node/#details) to Kapacitor alerts
  2. [#847](https://github.com/influxdata/chronograf/issues/847): Enable and disable Kapacitor alerts from the alert manager page
  3. [#853](https://github.com/influxdata/chronograf/issues/853): Update builds to use yarn over npm install
  4. [#860](https://github.com/influxdata/chronograf/issues/860): Add gzip encoding and caching of static assets to server
  5. [#864](https://github.com/influxdata/chronograf/issues/864): Add support to Kapacitor rule alert configuration for:
    - HTTP
    - TCP
    - Exec
    - SMTP
    - Alerta

### UI Improvements
  1. [#822](https://github.com/influxdata/chronograf/issues/822): Simplify and improve the layout of the Data Explorer
    - The Data Explorer's intention and purpose has always been the ad hoc and ephemeral exploration of your schema and data.
      The concept of `Exploration` sessions and `Panels` betrayed this initial intention. The DE turned into a "poor man's"
      dashboarding tool. In turn, this introduced complexity in the code and the UI. In the future if I want to save, manipulate,
      and view multiple visualizations this will be done more efficiently and effectively in our dashboarding solution.

## v1.2.0-beta1 [2017-01-27]

### Bug Fixes
  1. [#788](https://github.com/influxdata/chronograf/pull/788): Fix missing fields in data explorer when using non-default retention policy
  2. [#774](https://github.com/influxdata/chronograf/issues/774): Fix gaps in layouts for hosts

### Features
  1. [#779](https://github.com/influxdata/chronograf/issues/779): Add layout for telegraf's diskio system plugin
  2. [#810](https://github.com/influxdata/chronograf/issues/810): Add layout for telegraf's net system plugin
  3. [#811](https://github.com/influxdata/chronograf/issues/811): Add layout for telegraf's procstat plugin
  4. [#737](https://github.com/influxdata/chronograf/issues/737): Add GUI for OpsGenie kapacitor alert service
  5. [#814](https://github.com/influxdata/chronograf/issues/814): Allows Chronograf to be mounted under any arbitrary URL path using the `--basepath` flag.

## v1.1.0-beta6 [2017-01-13]
### Bug Fixes
  1. [#748](https://github.com/influxdata/chronograf/pull/748): Fix missing kapacitors on source index page
  2. [#755](https://github.com/influxdata/chronograf/pull/755): Fix kapacitor basic auth proxying
  3. [#704](https://github.com/influxdata/chronograf/issues/704): Fix RPM and DEB install script and systemd unit file

### Features
  1. [#660](https://github.com/influxdata/chronograf/issues/660): Add option to accept any certificate from InfluxDB
  2. [#733](https://github.com/influxdata/chronograf/pull/733): Add optional Github organization membership checks to authentication
  3. [#564](https://github.com/influxdata/chronograf/issues/564): Add RabbitMQ pre-canned layout
  4. [#706](https://github.com/influxdata/chronograf/issues/706): Alerts on threshold where value is inside of range
  5. [#707](https://github.com/influxdata/chronograf/issues/707): Alerts on threshold where value is outside of range
  6. [#772](https://github.com/influxdata/chronograf/pull/772): Add X-Chronograf-Version header to all requests

### UI Improvements
  1. [#766](https://github.com/influxdata/chronograf/pull/766): Add click-to-insert functionality to rule message templates

## v1.1.0-beta5 [2017-01-05]

### Bug Fixes
  1. [#693](https://github.com/influxdata/chronograf/issues/693): Fix corrupted MongoDB pre-canned layout
  2. [#714](https://github.com/influxdata/chronograf/issues/714): Relative rules check data in the wrong direction
  3. [#718](https://github.com/influxdata/chronograf/issues/718): Fix bug that stopped apps from displaying

## v1.1.0-beta4 [2016-12-30]

### Features
  1. [#691](https://github.com/influxdata/chronograf/issues/691): Add server-side dashboard API
  2. [#709](https://github.com/influxdata/chronograf/pull/709): Add kapacitor range alerting to API
  3. [#672](https://github.com/influxdata/chronograf/pull/672): Added visual indicator for down hosts
  4. [#612](https://github.com/influxdata/chronograf/issues/612): Add dashboard menu

### Bug Fixes
  1. [679](https://github.com/influxdata/chronograf/issues/679): Fix version display

## v1.1.0-beta3 [2016-12-16]

### Features
  1. [#610](https://github.com/influxdata/chronograf/issues/610): Add ability to edit raw text queries in the Data Explorer

### UI Improvements
  1. [#688](https://github.com/influxdata/chronograf/issues/688): Add ability to visually distinguish queries in the Data Explorer
  1. [#618](https://github.com/influxdata/chronograf/issues/618): Add measurement name and field key to the query tab in the Data Explorer
  1. [#698](https://github.com/influxdata/chronograf/issues/698): Add color differentiation for Kapacitor alert levels
  1. [#698](https://github.com/influxdata/chronograf/issues/698): Clarify an empty Kapacitor configuration on the InfluxDB Sources page
  1. [#676](https://github.com/influxdata/chronograf/issues/676): Streamline the function selector in the Data Explorer

### Bug Fixes
  1. [#652](https://github.com/influxdata/chronograf/issues/652),[#670](https://github.com/influxdata/chronograf/issues/670): Allow text selecting in text box inputs
  2. [#679](https://github.com/influxdata/chronograf/issues/679): Add version information to the nightly builds
  3. [#675](https://github.com/influxdata/chronograf/issues/675): Fix user flow for Kapacitor connect

## v1.1.0-beta2 [2016-12-09]

### Features
  1. [#624](https://github.com/influxdata/chronograf/issues/624): Add time range selection to kapacitor alert rules
  1. Update Go to 1.7.4

### Bug Fixes
  1. [#664](https://github.com/influxdata/chronograf/issues/664): Fix Content-Type of single-page app to always be text/html
  1. [#671](https://github.com/influxdata/chronograf/issues/671): Fix multiple influxdb source freezing page

## v1.1.0-beta1 [2016-12-06]
### Layouts
  1. [#575](https://github.com/influxdata/chronograf/issues/556): Varnish Layout
  2. [#535](https://github.com/influxdata/chronograf/issues/535): Elasticsearch Layout

### Features
  1. [#565](https://github.com/influxdata/chronograf/issues/565) [#246](https://github.com/influxdata/chronograf/issues/246) [#234](https://github.com/influxdata/chronograf/issues/234) [#311](https://github.com/influxdata/chronograf/issues/311) Github Oauth login
  2. [#487](https://github.com/influxdata/chronograf/issues/487): Warn users if they are using a kapacitor instance that is configured to use an influxdb instance that does not match the current source
  3. [#597](https://github.com/influxdata/chronograf/issues/597): Filter host by series tags
  4. [#568](https://github.com/influxdata/chronograf/issues/568): [#569](https://github.com/influxdata/chronograf/issues/569): Add support for multiple y-axis, labels, and ranges
  5. [#605](https://github.com/influxdata/chronograf/issues/605): Singlestat visualization type in host view
  5. [#607](https://github.com/influxdata/chronograf/issues/607): Singlestat and line graph visualization type in host view

### Bug Fixes
  1. [#536](https://github.com/influxdata/chronograf/issues/536) Redirect the user to the kapacitor config screen if they are attempting to view or edit alerts without a configured kapacitor
  2. [#539](https://github.com/influxdata/chronograf/issues/539) Zoom works only on the first graph of a layout
  3. [#494](https://github.com/influxdata/chronograf/issues/494) Layouts should only be displayed when the measurement is present
  4. [#588](https://github.com/influxdata/chronograf/issues/588) Unable to connect to source
  5. [#586](https://github.com/influxdata/chronograf/issues/586) Allow telegraf database in non-default locations
  6. [#542](https://github.com/influxdata/chronograf/issues/542) Graphs in layouts do not show up in the order of the layout definition
  7. [#574](https://github.com/influxdata/chronograf/issues/574): Fix broken graphs on Postgres Layouts by adding aggregates
  8. [#644](https://github.com/influxdata/chronograf/pull/644): Fix bug that stopped apps from displaying
  9. [#510](https://github.com/influxdata/chronograf/issues/510): Fix connect button

## v1.1-alpha [2016-11-14]

### Release Notes

This is the initial alpha release of Chronograf 1.1.<|MERGE_RESOLUTION|>--- conflicted
+++ resolved
@@ -17,11 +17,8 @@
   1. [#1179](https://github.com/influxdata/chronograf/pull/1179): Admin Databases Page will render a database without retention policies
   1. [#1128](https://github.com/influxdata/chronograf/pull/1128): No more ghost dashboards 👻
   1. [#1189](https://github.com/influxdata/chronograf/pull/1189): Clicking inside the graph header edit box will no longer blur the field. Use the Escape key for that behavior instead.
-<<<<<<< HEAD
+  1. [#1095](https://github.com/influxdata/chronograf/pull/1095): Make logout button display again
   1. [#1209](https://github.com/influxdata/chronograf/pull/1209): HipChat Kapacitor config now uses only the subdomain instead of asking for the entire HipChat URL.
-=======
-  1. [#1095](https://github.com/influxdata/chronograf/pull/1095): Make logout button display again
->>>>>>> ac4423a6
 
 ### Features
   1. [#1112](https://github.com/influxdata/chronograf/pull/1112): Add ability to delete a dashboard

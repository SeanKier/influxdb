<<<<<<< HEAD
## v1.3.0 [unreleased]

### Features

- [#7977](https://github.com/influxdata/influxdb/issues/7977): Add chunked request processing back into the Go client v2
- [#7974](https://github.com/influxdata/influxdb/pull/7974): Allow non-admin users to execute SHOW DATABASES.
- [#7948](https://github.com/influxdata/influxdb/pull/7948): Reduce memory allocations by reusing gzip.Writers across requests
- [#7776](https://github.com/influxdata/influxdb/issues/7776): Add system information to /debug/vars.
- [#7553](https://github.com/influxdata/influxdb/issues/7553): Add modulo operator to the query language.

## v1.2.1 [unreleased]
=======
## v1.2.1 [2017-03-08]

### Release Notes
>>>>>>> 3ec60fe2

### Bugfixes

- [#7877](https://github.com/influxdata/influxdb/issues/7877): Fix mapping of types when the measurement uses a regex
- [#7888](https://github.com/influxdata/influxdb/pull/7888): Expand query dimensions from the subquery.
- [#7910](https://github.com/influxdata/influxdb/issues/7910): Fix EvalType when a parenthesis expression is used.
- [#7906](https://github.com/influxdata/influxdb/issues/7906): Anchors not working as expected with case-insensitive regex
- [#7895](https://github.com/influxdata/influxdb/issues/7895): Fix incorrect math when aggregates that emit different times are used.
- [#7946](https://github.com/influxdata/influxdb/issues/7946): Fix authentication when subqueries are present.
- [#7885](https://github.com/influxdata/influxdb/issues/7885): Fix LIMIT and OFFSET when they are used in a subquery.
- [#7905](https://github.com/influxdata/influxdb/issues/7905): Fix ORDER BY time DESC with ordering series keys.
- [#7966](https://github.com/influxdata/influxdb/pull/7966): Prevent a panic when aggregates are used in an inner query with a raw query.
- [#8001](https://github.com/influxdata/influxdb/issues/8001): Map types correctly when using a regex and one of the measurements is empty.
- [#8040](https://github.com/influxdata/influxdb/issues/8040): Reduce the expression in a subquery to avoid a panic.
- [#7968](https://github.com/influxdata/influxdb/issues/7968): Properly select a tag within a subquery.
- [#8028](https://github.com/influxdata/influxdb/issues/8028): Fix panic in collectd when configured to read types DB from directory.
- [#7880](https://github.com/influxdata/influxdb/issues/7880): Dividing aggregate functions with different outputs doesn't panic.
- [#8044](https://github.com/influxdata/influxdb/issues/8044): Treat non-reserved measurement names with underscores as normal measurements.
- [#8078](https://github.com/influxdata/influxdb/issues/8078): Map types correctly when selecting a field with multiple measurements where one of the measurements is empty.
- [#8080](https://github.com/influxdata/influxdb/issues/8080): Point.UnmarshalBinary() bounds check
- [#8084](https://github.com/influxdata/influxdb/issues/8084): Points missing after compaction
- [#8085](https://github.com/influxdata/influxdb/issues/8085): panic: interface conversion: tsm1.Value is tsm1.IntegerValue, not tsm1.FloatValue.
- [#8095](https://github.com/influxdata/influxdb/pull/8095): Fix race in WALEntry.Encode and Values.Deduplicate
- [#8100](https://github.com/influxdata/influxdb/issues/8100): Include IsRawQuery in the rewritten statement for meta queries.

## v1.2.0 [2017-01-24]

### Release Notes

This release introduces a major new querying capability in the form of sub-queries, and provides several performance improvements, including a 50% or better gain in write performance on larger numbers of cores. The release adds some stability and memory-related improvements, as well as several CLI-related bug fixes. If upgrading from a prior version, please read the configuration changes in the following section before upgrading.

### Configuration Changes

The following new configuration options are available, if upgrading to `1.2.0` from prior versions.

#### `[[collectd]]` Section

* `security-level` which defaults to `"none"`. This field also accepts `"sign"` and `"encrypt"` and enables different levels of transmission security for the collectd plugin.
* `auth-file` which defaults to `"/etc/collectd/auth_file"`. Specifies where to locate the authentication file used to authenticate clients when using signed or encrypted mode.

### Deprecations

The stress tool `influx_stress` will be removed in a subsequent release. We recommend using [`influx-stress`](https://github.com/influxdata/influx-stress) as a replacement.

### Features

- [#7723](https://github.com/influxdata/influxdb/pull/7723): Remove the override of GOMAXPROCS.
- [#7669](https://github.com/influxdata/influxdb/issues/7669): Uncomment section headers from the default configuration file.
- [#7633](https://github.com/influxdata/influxdb/pull/7633): improve write performance significantly.
- [#7601](https://github.com/influxdata/influxdb/issues/7601): Prune data in meta store for deleted shards.
- [#7554](https://github.com/influxdata/influxdb/pull/7554): update latest dependencies with Godeps.
- [#7368](https://github.com/influxdata/influxdb/pull/7368): Introduce syntax for marking a partial response with chunking.
- [#7356](https://github.com/influxdata/influxdb/issues/7356): Use X-Forwarded-For IP address in HTTP logger if present.
- [#7066](https://github.com/influxdata/influxdb/issues/7066): Add support for secure transmission via collectd.
- [#7036](https://github.com/influxdata/influxdb/issues/7036): Switch logging to use structured logging everywhere.
- [#3188](https://github.com/influxdata/influxdb/issues/3188): [CLI feature request] USE retention policy for queries.
- [#7709](https://github.com/influxdata/influxdb/pull/7709): Add clear command to cli.
- [#7688](https://github.com/influxdata/influxdb/pull/7688): Adding ability to use parameters in queries in the v2 client using the `Parameters` map in the `Query` struct.
- [#7323](https://github.com/influxdata/influxdb/pull/7323): Allow add items to array config via ENV
- [#4619](https://github.com/influxdata/influxdb/issues/4619): Support subquery execution in the query language.
- [#7326](https://github.com/influxdata/influxdb/issues/7326): Verbose output for SSL connection errors.
- [#7830](https://github.com/influxdata/influxdb/pull/7830): Cache snapshotting performance improvements

### Bugfixes

- [#7786](https://github.com/influxdata/influxdb/pull/7786): Fix potential race condition in correctness of tsm1_cache memBytes statistic.
- [#7784](https://github.com/influxdata/influxdb/pull/7784): Fix broken error return on meta client's UpdateUser and DropContinuousQuery methods.
- [#7741](https://github.com/influxdata/influxdb/pull/7741): Fix string quoting and significantly improve performance of `influx_inspect export`.
- [#7698](https://github.com/influxdata/influxdb/pull/7698): CLI was caching db/rp for insert into statements.
- [#7659](https://github.com/influxdata/influxdb/issues/7659): Fix CLI import bug when using self-signed SSL certificates.
- [#7656](https://github.com/influxdata/influxdb/issues/7656): Fix cross-platform backup/restore @allenpetersen
- [#7650](https://github.com/influxdata/influxdb/issues/7650): Ensures that all user privileges associated with a database are removed when the database is dropped.
- [#7634](https://github.com/influxdata/influxdb/issues/7634): Return the time from a percentile call on an integer.
- [#7621](https://github.com/influxdata/influxdb/issues/7621): Expand string and boolean fields when using a wildcard with `sample()`.
- [#7616](https://github.com/influxdata/influxdb/pull/7616): Fix chuid argument order in init script @ccasey
- [#7615](https://github.com/influxdata/influxdb/issues/7615): Reject invalid subscription urls @allenpetersen
- [#7396](https://github.com/influxdata/influxdb/issues/7396): CLI should use spaces for alignment, not tabs.
- [#6527](https://github.com/influxdata/influxdb/issues/6527): 0.12.2 Influx CLI client PRECISION returns "Unknown precision....
- [#7740](https://github.com/influxdata/influxdb/issues/7740): Fix parse key panic when missing tag value @oiooj
- [#7563](https://github.com/influxdata/influxdb/issues/7563): RP should not allow `INF` or `0` as a shard duration.
- [#7585](https://github.com/influxdata/influxdb/pull/7585): Return Error instead of panic when decoding point values.
- [#7812](https://github.com/influxdata/influxdb/issues/7812): Fix slice out of bounds panic when pruning shard groups. Thanks @vladlopes
- [#7822](https://github.com/influxdata/influxdb/issues/7822): Drop database will delete /influxdb/data directory
- [#7838](https://github.com/influxdata/influxdb/issues/7838): Ensure Subscriber service can be disabled.
- [#7845](https://github.com/influxdata/influxdb/issues/7845): Fix race in storage engine.
- [#7814](https://github.com/influxdata/influxdb/issues/7814): InfluxDB should do a partial write on mismatched type errors.

## v1.1.4 [2017-02-27]

### Bugfixes

- [#8063](https://github.com/influxdata/influxdb/pull/8063): Backport #7631 to reduce GC allocations.

## v1.1.3 [2017-02-17]

### Bugfixes

- [#8027](https://github.com/influxdata/influxdb/pull/8027): Remove Tags.shouldCopy, replace with forceCopy on series creation.

## v1.1.2 [2017-02-16]

### Bugfixes

- [#7832](https://github.com/influxdata/influxdb/pull/7832): Fix memory leak when writing new series over HTTP
- [#7929](https://github.com/influxdata/influxdb/issues/7929): Fix series tag iteration segfault. (#7922)
- [#8011](https://github.com/influxdata/influxdb/issues/8011): Fix tag dereferencing panic.

## v1.1.1 [2016-12-06]

### Features

- [#7684](https://github.com/influxdata/influxdb/issues/7684): Update Go version to 1.7.4.

### Bugfixes

- [#7679](https://github.com/influxdata/influxdb/pull/7679): Fix string fields w/ trailing slashes
- [#7661](https://github.com/influxdata/influxdb/pull/7661): Quote the empty string as an ident.
- [#7625](https://github.com/influxdata/influxdb/issues/7625): Fix incorrect tag value in error message.

### Security

[Go 1.7.4](https://golang.org/doc/devel/release.html#go1.7.minor) was released to address two security issues.  This release includes these security fixes.

## v1.1.0 [2016-11-14]

### Release Notes

This release is built with go 1.7.3 and provides many performance optimizations, stability changes and a few new query capabilities.  If upgrading from a prior version, please read the configuration changes below section before upgrading.

### Deprecations

The admin interface is deprecated and will be removed in a subsequent release.  The configuration setting to enable the admin UI is now disabled by default, but can be enabled if necessary.  We recommend using [Chronograf](https://github.com/influxdata/chronograf) or [Grafana](https://github.com/grafana/grafana) as a replacement.

### Configuration Changes

The following configuration changes may need to changed before upgrading to `1.1.0` from prior versions.

#### `[admin]` Section

* `enabled` now default to false.  If you are currently using the admin interaface, you will need to change this value to `true` to re-enable it.  The admin interface is currently deprecated and will be removed in a subsequent release.

#### `[data]` Section

* `max-values-per-tag` was added with a default of 100,000, but can be disabled by setting it to `0`.  Existing measurements with tags that exceed this limit will continue to load, but writes that would cause the tags cardinality to increase will be dropped and a `partial write` error will be returned to the caller.  This limit can be used to prevent high cardinality tag values from being written to a measurement.
* `cache-max-memory-size` has been increased to from `524288000` to `1048576000`.  This setting is the maximum amount of RAM, in bytes, a shard cache can use before it rejects writes with an error.  Setting this value to `0` disables the limit.
* `cache-snapshot-write-cold-duration` has been decreased from `1h` to `10m`.  This setting determines how long values will stay in the shard cache while the shard is cold for writes.
* `compact-full-write-cold-duration` has been decreased from `24h` to `4h`.  The shorter duration allows cold shards to be compacted to an optimal state more quickly.

### Features

The query language has been extended with a few new features:

- [#7442](https://github.com/influxdata/influxdb/pull/7442): Support regex on fields keys in select clause
- [#7403](https://github.com/influxdata/influxdb/pull/7403): New `linear` fill option
- [#7388](https://github.com/influxdata/influxdb/pull/7388): New `cumulative_sum` function
- [#7295](https://github.com/influxdata/influxdb/pull/7295): Support `ON` for `SHOW` commands


All Changes:

- [#7496](https://github.com/influxdata/influxdb/pull/7496): Filter out series within shards that do not have data for that series.
- [#7495](https://github.com/influxdata/influxdb/pull/7495): Rewrite regexes of the form host = /^server-a$/ to host = 'server-a', to take advantage of the tsdb index.
- [#7480](https://github.com/influxdata/influxdb/pull/7480): Improve compaction planning performance by caching tsm file stats.
- [#7473](https://github.com/influxdata/influxdb/pull/7473): Align binary math expression streams by time.
- [#7470](https://github.com/influxdata/influxdb/pull/7470): Reduce map allocations when computing the TagSet of a measurement.
- [#7463](https://github.com/influxdata/influxdb/pull/7463): Make input plugin services open/close idempotent.
- [#7441](https://github.com/influxdata/influxdb/pull/7441): Speed up shutdown by closing shards concurrently.
- [#7415](https://github.com/influxdata/influxdb/pull/7415): Add sample function to query language.
- [#7403](https://github.com/influxdata/influxdb/pull/7403): Add `fill(linear)` to query language.
- [#7388](https://github.com/influxdata/influxdb/pull/7388): Implement cumulative_sum() function.
- [#7320](https://github.com/influxdata/influxdb/issues/7320): Update defaults in config for latest best practices
- [#7305](https://github.com/influxdata/influxdb/pull/7305): UDP Client: Split large points. Thanks @vlasad
- [#7281](https://github.com/influxdata/influxdb/pull/7281): Add stats for active compactions, compaction errors.
- [#7268](https://github.com/influxdata/influxdb/pull/7268): More man pages for the other tools we package and compress man pages fully.
- [#7146](https://github.com/influxdata/influxdb/issues/7146): Add max-values-per-tag to limit high tag cardinality data
- [#7136](https://github.com/influxdata/influxdb/pull/7136): Update jwt-go dependency to version 3.
- [#7135](https://github.com/influxdata/influxdb/pull/7135): Support enable HTTP service over unix domain socket. Thanks @oiooj
- [#7120](https://github.com/influxdata/influxdb/issues/7120): Add additional statistics to query executor.
- [#7115](https://github.com/influxdata/influxdb/issues/7115): Feature request: `influx inspect -export` should dump WAL files.
- [#7099](https://github.com/influxdata/influxdb/pull/7099): Implement text/csv content encoding for the response writer.
- [#6992](https://github.com/influxdata/influxdb/issues/6992): Support tools for running async queries.
- [#6962](https://github.com/influxdata/influxdb/issues/6962): Support ON and use default database for SHOW commands.
- [#6896](https://github.com/influxdata/influxdb/issues/6896): Correctly read in input from a non-interactive stream for the CLI.
- [#6894](https://github.com/influxdata/influxdb/issues/6894): Support `INFLUX_USERNAME` and `INFLUX_PASSWORD` for setting username/password in the CLI.
- [#6704](https://github.com/influxdata/influxdb/issues/6704): Optimize first/last when no group by interval is present.
- [#5955](https://github.com/influxdata/influxdb/issues/5955): Make regex work on field and dimension keys in SELECT clause.
- [#4461](https://github.com/influxdata/influxdb/issues/4461): Change default time boundaries for raw queries.
- [#3634](https://github.com/influxdata/influxdb/issues/3634): Support mixed duration units.

### Bugfixes

- [#7606](https://github.com/influxdata/influxdb/pull/7606): Avoid deadlock when `max-row-limit` is hit.
- [#7564](https://github.com/influxdata/influxdb/issues/7564): Fix incorrect grouping when multiple aggregates are used with sparse data.
- [#7548](https://github.com/influxdata/influxdb/issues/7548): Fix output duration units for SHOW QUERIES.
- [#7526](https://github.com/influxdata/influxdb/issues/7526): Truncate the version string when linking to the documentation.
- [#7494](https://github.com/influxdata/influxdb/issues/7494): influx_inspect: export does not escape field keys.
- [#7482](https://github.com/influxdata/influxdb/issues/7482): Fix issue where point would be written to wrong shard.
- [#7448](https://github.com/influxdata/influxdb/pull/7448): Fix Retention Policy Inconsistencies
- [#7436](https://github.com/influxdata/influxdb/issues/7436): Remove accidentally added string support for the stddev call.
- [#7431](https://github.com/influxdata/influxdb/issues/7431): Remove /data/process_continuous_queries endpoint.
- [#7392](https://github.com/influxdata/influxdb/pull/7392): Enable https subscriptions to work with custom CA certificates.
- [#7385](https://github.com/influxdata/influxdb/pull/7385): Reduce query planning allocations
- [#7382](https://github.com/influxdata/influxdb/issues/7382): Shard stats include wal path tag so disk bytes make more sense.
- [#7334](https://github.com/influxdata/influxdb/issues/7334): Panic with unread show series iterators during drop database
- [#7297](https://github.com/influxdata/influxdb/issues/7297): Use consistent column output from the CLI for column formatted responses.
- [#7285](https://github.com/influxdata/influxdb/issues/7285): Correctly use password-type field in Admin UI. Thanks @dandv!
- [#7231](https://github.com/influxdata/influxdb/issues/7231): Duplicate parsing bug in ALTER RETENTION POLICY.
- [#7226](https://github.com/influxdata/influxdb/issues/7226): Fix database locked up when deleting shards
- [#7196](https://github.com/influxdata/influxdb/issues/7196): Fix mmap dereferencing, fixes #7183, #7180
- [#7177](https://github.com/influxdata/influxdb/issues/7177): Fix base64 encoding issue with /debug/vars stats.
- [#7161](https://github.com/influxdata/influxdb/issues/7161): Drop measurement causes cache max memory exceeded error.
- [#7152](https://github.com/influxdata/influxdb/issues/7152): Decrement number of measurements only once when deleting the last series from a measurement.
- [#7053](https://github.com/influxdata/influxdb/issues/7053): Delete statement returns an error when retention policy or database is specified
- [#7013](https://github.com/influxdata/influxdb/issues/7013): Fix the dollar sign so it properly handles reserved keywords.
- [#2792](https://github.com/influxdata/influxdb/issues/2792): Exceeding max retention policy duration gives incorrect error message
- [#1834](https://github.com/influxdata/influxdb/issues/1834): Drop time when used as a tag or field key.

## v1.0.2 [2016-10-05]

### Bugfixes

- [#7391](https://github.com/influxdata/influxdb/issues/7391): Fix RLE integer decoding producing negative numbers
- [#7335](https://github.com/influxdata/influxdb/pull/7335): Avoid stat syscall when planning compactions
- [#7330](https://github.com/influxdata/influxdb/issues/7330): Subscription data loss under high write load
- [#7150](https://github.com/influxdata/influxdb/issues/7150): Do not automatically reset the shard duration when using ALTER RETENTION POLICY
- [#5878](https://github.com/influxdata/influxdb/issues/5878): Ensure correct shard groups created when retention policy has been altered.

## v1.0.1 [2016-09-26]

### Bugfixes

- [#7315](https://github.com/influxdata/influxdb/issues/7315): Prevent users from manually using system queries since incorrect use would result in a panic.
- [#7299](https://github.com/influxdata/influxdb/issues/7299): Ensure fieldsCreated stat available in shard measurement.
- [#7272](https://github.com/influxdata/influxdb/issues/7272): Report cmdline and memstats in /debug/vars.
- [#7271](https://github.com/influxdata/influxdb/issues/7271): Fixing typo within example configuration file. Thanks @andyfeller!
- [#7270](https://github.com/influxdata/influxdb/issues/7270): Implement time math for lazy time literals.
- [#7226](https://github.com/influxdata/influxdb/issues/7226): Fix database locked up when deleting shards
- [#7110](https://github.com/influxdata/influxdb/issues/7110): Skip past points at the same time in derivative call within a merged series.
- [#6846](https://github.com/influxdata/influxdb/issues/6846): Read an invalid JSON response as an error in the influx client.

## v1.0.0 [2016-09-08]

### Release Notes

### Breaking changes

* `max-series-per-database` was added with a default of 1M but can be disabled by setting it to `0`. Existing databases with series that exceed this limit will continue to load but writes that would create new series will fail.
* Config option `[cluster]` has been replaced with `[coordinator]`
* Support for config options `[collectd]` and `[opentsdb]` has been removed; use `[[collectd]]` and `[[opentsdb]]` instead.
* Config option `data-logging-enabled` within the `[data]` section, has been renamed to `trace-logging-enabled`, and defaults to `false`.
* The keywords `IF`, `EXISTS`, and `NOT` where removed for this release.  This means you no longer need to specify `IF NOT EXISTS` for `DROP DATABASE` or `IF EXISTS` for `CREATE DATABASE`.  If these are specified, a query parse error is returned.
* The Shard `writePointsFail` stat has been renamed to `writePointsErr` for consistency with other stats.

With this release the systemd configuration files for InfluxDB will use the system configured default for logging and will no longer write files to `/var/log/influxdb` by default. On most systems, the logs will be directed to the systemd journal and can be accessed by `journalctl -u influxdb.service`. Consult the systemd journald documentation for configuring journald.

### Features

- [#7199](https://github.com/influxdata/influxdb/pull/7199): Add mode function. Thanks @agaurav.
- [#7194](https://github.com/influxdata/influxdb/issues/7194): Support negative timestamps for the query engine.
- [#7172](https://github.com/influxdata/influxdb/pull/7172): Write path stats
- [#7095](https://github.com/influxdata/influxdb/pull/7095): Add MaxSeriesPerDatabase config setting.
- [#7065](https://github.com/influxdata/influxdb/issues/7065): Remove IF EXISTS/IF NOT EXISTS from influxql language.
- [#7050](https://github.com/influxdata/influxdb/pull/7050): Update go package library dependencies.
- [#7046](https://github.com/influxdata/influxdb/pull/7046): Add tsm file export to influx_inspect tool.
- [#7011](https://github.com/influxdata/influxdb/issues/7011): Create man pages for commands.
- [#6959](https://github.com/influxdata/influxdb/issues/6959): Return 403 Forbidden when authentication succeeds but authorization fails.
- [#6938](https://github.com/influxdata/influxdb/issues/6938): Added favicon
- [#6928](https://github.com/influxdata/influxdb/issues/6928): Run continuous query for multiple buckets rather than one per bucket.
- [#6909](https://github.com/influxdata/influxdb/issues/6909): Log the CQ execution time when continuous query logging is enabled.
- [#6900](https://github.com/influxdata/influxdb/pull/6900): Trim BOM from Windows Notepad-saved config files.
- [#6889](https://github.com/influxdata/influxdb/pull/6889): Update help and remove unused config options from the configuration file.
- [#6820](https://github.com/influxdata/influxdb/issues/6820): Add NodeID to execution options
- [#6812](https://github.com/influxdata/influxdb/pull/6812): Make httpd logger closer to Common (& combined) Log Format.
- [#6805](https://github.com/influxdata/influxdb/issues/6805): Allow any variant of the help option to trigger the help.
- [#6713](https://github.com/influxdata/influxdb/pull/6713): Reduce allocations during query parsing.
- [#6686](https://github.com/influxdata/influxdb/pull/6686): Optimize timestamp run-length decoding
- [#6664](https://github.com/influxdata/influxdb/pull/6664): Adds monitoring statistic for on-disk shard size.
- [#6655](https://github.com/influxdata/influxdb/issues/6655): Add HTTP(s) based subscriptions.
- [#6654](https://github.com/influxdata/influxdb/pull/6654): Add new HTTP statistics to monitoring
- [#6623](https://github.com/influxdata/influxdb/pull/6623): Speed up drop database
- [#6621](https://github.com/influxdata/influxdb/pull/6621): Add Holt-Winter forecasting function.
- [#6609](https://github.com/influxdata/influxdb/pull/6609): Add support for JWT token authentication.
- [#6593](https://github.com/influxdata/influxdb/pull/6593): Add ability to create snapshots of shards.
- [#6585](https://github.com/influxdata/influxdb/pull/6585): Parallelize iterators
- [#6559](https://github.com/influxdata/influxdb/issues/6559): Teach the http service how to enforce connection limits.
- [#6519](https://github.com/influxdata/influxdb/issues/6519): Support cast syntax for selecting a specific type.
- [#6507](https://github.com/influxdata/influxdb/issues/6507): Refactor monitor service to avoid expvar and write monitor statistics on a truncated time interval.
- [#5906](https://github.com/influxdata/influxdb/issues/5906): Dynamically update the documentation link in the admin UI.
- [#5750](https://github.com/influxdata/influxdb/issues/5750): Support wildcards in aggregate functions.
- [#5655](https://github.com/influxdata/influxdb/issues/5655): Support specifying a retention policy for the graphite service.
- [#5500](https://github.com/influxdata/influxdb/issues/5500): Add extra trace logging to tsm engine.
- [#5499](https://github.com/influxdata/influxdb/issues/5499): Add stats and diagnostics to the TSM engine.
- [#4532](https://github.com/influxdata/influxdb/issues/4532): Support regex selection in SHOW TAG VALUES for the key.
- [#3733](https://github.com/influxdata/influxdb/issues/3733): Modify the default retention policy name and make it configurable.
- [#3541](https://github.com/influxdata/influxdb/issues/3451): Update SHOW FIELD KEYS to return the field type with the field key.
- [#2926](https://github.com/influxdata/influxdb/issues/2926): Support bound parameters in the parser.
- [#1310](https://github.com/influxdata/influxdb/issues/1310): Add https-private-key option to httpd config.
- [#1110](https://github.com/influxdata/influxdb/issues/1110): Support loading a folder for collectd typesdb files.

### Bugfixes

- [#7243](https://github.com/influxdata/influxdb/issues/7243): Optimize queries that compare a tag value to an empty string.
- [#7240](https://github.com/influxdata/influxdb/issues/7240): Allow blank lines in the line protocol input.
- [#7225](https://github.com/influxdata/influxdb/issues/7225): runtime: goroutine stack exceeds 1000000000-byte limit
- [#7218](https://github.com/influxdata/influxdb/issues/7218): Fix alter retention policy when all options are used.
- [#7127](https://github.com/influxdata/influxdb/pull/7127): Concurrent series limit
- [#7125](https://github.com/influxdata/influxdb/pull/7125): Ensure gzip writer is closed in influx_inspect export
- [#7119](https://github.com/influxdata/influxdb/pull/7119): Fix CREATE DATABASE when dealing with default values.
- [#7088](https://github.com/influxdata/influxdb/pull/7088): Fix UDP pointsRx being incremented twice.
- [#7084](https://github.com/influxdata/influxdb/pull/7084): Tombstone memory improvements
- [#7081](https://github.com/influxdata/influxdb/issues/7081): Hardcode auto generated RP names to autogen
- [#7080](https://github.com/influxdata/influxdb/pull/7080): Ensure IDs can't clash when managing Continuous Queries.
- [#7074](https://github.com/influxdata/influxdb/issues/7074): Continuous full compactions
- [#7043](https://github.com/influxdata/influxdb/pull/7043): Remove limiter from walkShards
- [#7032](https://github.com/influxdata/influxdb/pull/7032): Copy tags in influx_stress to avoid a concurrent write panic on a map.
- [#7028](https://github.com/influxdata/influxdb/pull/7028): Do not run continuous queries that have no time span.
- [#7025](https://github.com/influxdata/influxdb/issues/7025): Move the CQ interval by the group by offset.
- [#6990](https://github.com/influxdata/influxdb/issues/6990): Fix panic parsing empty key
- [#6986](https://github.com/influxdata/influxdb/pull/6986): update connection settings when changing hosts in cli.
- [#6968](https://github.com/influxdata/influxdb/issues/6968): Always use the demo config when outputting a new config.
- [#6965](https://github.com/influxdata/influxdb/pull/6965): Minor improvements to init script. Removes sysvinit-utils as package dependency.
- [#6952](https://github.com/influxdata/influxdb/pull/6952): Fix compaction planning with large TSM files
- [#6946](https://github.com/influxdata/influxdb/issues/6946): Duplicate data for the same timestamp
- [#6942](https://github.com/influxdata/influxdb/pull/6942): Fix panic: truncate the slice when merging the caches.
- [#6934](https://github.com/influxdata/influxdb/pull/6934): Fix regex binary encoding for a measurement.
- [#6911](https://github.com/influxdata/influxdb/issues/6911): Fix fill(previous) when used with math operators.
- [#6883](https://github.com/influxdata/influxdb/pull/6883): Rename dumptsmdev to dumptsm in influx_inspect.
- [#6882](https://github.com/influxdata/influxdb/pull/6882): Remove a double lock in the tsm1 index writer.
- [#6869](https://github.com/influxdata/influxdb/issues/6869): Remove FieldCodec from tsdb package.
- [#6864](https://github.com/influxdata/influxdb/pull/6864): Allow a non-admin to call "use" for the influx cli.
- [#6859](https://github.com/influxdata/influxdb/issues/6859): Set the condition cursor instead of aux iterator when creating a nil condition cursor.
- [#6855](https://github.com/influxdata/influxdb/pull/6855): Update `stress/v2` to work with clusters, ssl, and username/password auth. Code cleanup
- [#6850](https://github.com/influxdata/influxdb/pull/6850): Modify the max nanosecond time to be one nanosecond less.
- [#6835](https://github.com/influxdata/influxdb/pull/6835): Include sysvinit-tools as an rpm dependency.
- [#6834](https://github.com/influxdata/influxdb/pull/6834): Add port to all graphite log output to help with debugging multiple endpoints
- [#6829](https://github.com/influxdata/influxdb/issues/6829): Fix panic: runtime error: index out of range
- [#6824](https://github.com/influxdata/influxdb/issues/6824): Remove systemd output redirection.
- [#6819](https://github.com/influxdata/influxdb/issues/6819): Database unresponsive after DROP MEASUREMENT
- [#6796](https://github.com/influxdata/influxdb/issues/6796): Out of Memory Error when Dropping Measurement
- [#6771](https://github.com/influxdata/influxdb/issues/6771): Fix the point validation parser to identify and sort tags correctly.
- [#6760](https://github.com/influxdata/influxdb/issues/6760): Prevent panic in concurrent auth cache write
- [#6756](https://github.com/influxdata/influxdb/issues/6756): Set X-Influxdb-Version header on every request (even 404 requests).
- [#6753](https://github.com/influxdata/influxdb/issues/6753): Prevent panic if there are no values.
- [#6738](https://github.com/influxdata/influxdb/issues/6738): Time sorting broken with overwritten points
- [#6727](https://github.com/influxdata/influxdb/issues/6727): queries with strings that look like dates end up with date types, not string types
- [#6720](https://github.com/influxdata/influxdb/issues/6720): Concurrent map read write panic. Thanks @arussellsaw
- [#6708](https://github.com/influxdata/influxdb/issues/6708): Drop writes from before the retention policy time window.
- [#6702](https://github.com/influxdata/influxdb/issues/6702): Fix SELECT statement required privileges.
- [#6701](https://github.com/influxdata/influxdb/issues/6701): Filter out sources that do not match the shard database/retention policy.
- [#6693](https://github.com/influxdata/influxdb/pull/6693): Truncate the shard group end time if it exceeds MaxNanoTime.
- [#6685](https://github.com/influxdata/influxdb/issues/6685): Batch SELECT INTO / CQ writes
- [#6683](https://github.com/influxdata/influxdb/issues/6683): Fix compaction planning re-compacting large TSM files
- [#6676](https://github.com/influxdata/influxdb/issues/6676): Ensures client sends correct precision when inserting points.
- [#6672](https://github.com/influxdata/influxdb/issues/6672): Accept points with trailing whitespace.
- [#6663](https://github.com/influxdata/influxdb/issues/6663): Fixing panic in SHOW FIELD KEYS.
- [#6661](https://github.com/influxdata/influxdb/issues/6661): Disable limit optimization when using an aggregate.
- [#6652](https://github.com/influxdata/influxdb/issues/6652): Fix panic: interface conversion: tsm1.Value is \*tsm1.StringValue, not \*tsm1.FloatValue
- [#6650](https://github.com/influxdata/influxdb/issues/6650): Data race when dropping a database immediately after writing to it
- [#6648](https://github.com/influxdata/influxdb/issues/6648): Make sure admin exists before authenticating query.
- [#6644](https://github.com/influxdata/influxdb/issues/6644): Print the query executor's stack trace on a panic to the log.
- [#6641](https://github.com/influxdata/influxdb/issues/6641): Fix read tombstones: EOF
- [#6629](https://github.com/influxdata/influxdb/issues/6629): query-log-enabled in config not ignored anymore.
- [#6624](https://github.com/influxdata/influxdb/issues/6624): Ensure clients requesting gzip encoded bodies don't receive empty body
- [#6618](https://github.com/influxdata/influxdb/pull/6618): Optimize shard loading
- [#6611](https://github.com/influxdata/influxdb/issues/6611): Queries slow down hundreds times after overwriting points
- [#6607](https://github.com/influxdata/influxdb/issues/6607): SHOW TAG VALUES accepts != and !~ in WHERE clause.
- [#6604](https://github.com/influxdata/influxdb/pull/6604): Remove old cluster code
- [#6599](https://github.com/influxdata/influxdb/issues/6599): Ensure that future points considered in SHOW queries.
- [#6595](https://github.com/influxdata/influxdb/issues/6595): Fix full compactions conflicting with level compactions
- [#6557](https://github.com/influxdata/influxdb/issues/6557): Overwriting points on large series can cause memory spikes during compactions
- [#6543](https://github.com/influxdata/influxdb/issues/6543): Fix parseFill to check for fill ident before attempting to parse an expression.
- [#6406](https://github.com/influxdata/influxdb/issues/6406): Max index entries exceeded
- [#6250](https://github.com/influxdata/influxdb/issues/6250): Slow startup time
- [#6235](https://github.com/influxdata/influxdb/issues/6235): Fix measurement field panic in tsm1 engine.
- [#5501](https://github.com/influxdata/influxdb/issues/5501): Queries against files that have just been compacted need to point to new files
- [#2048](https://github.com/influxdata/influxdb/issues/2048): Check that retention policies exist before creating CQ

## v0.13.0 [2016-05-12]

### Release Notes

With this release InfluxDB is moving to Go v1.6.

### Features

- [#6534](https://github.com/influxdata/influxdb/pull/6534): Move to Go v1.6.2 (over Go v1.4.3)
- [#6533](https://github.com/influxdata/influxdb/issues/6533): Optimize SHOW SERIES
- [#6522](https://github.com/influxdata/influxdb/pull/6522): Dump TSM files to line protocol
- [#6502](https://github.com/influxdata/influxdb/pull/6502): Add ability to copy shard via rpc calls.  Remove deprecated copier service.
- [#6494](https://github.com/influxdata/influxdb/issues/6494): Support booleans for min() and max().
- [#6484](https://github.com/influxdata/influxdb/pull/6484): Query language support for DELETE
- [#6483](https://github.com/influxdata/influxdb/pull/6483): Delete series support for TSM
- [#6444](https://github.com/influxdata/influxdb/pull/6444): Allow setting the config path through an environment variable and default config path.
- [#6429](https://github.com/influxdata/influxdb/issues/6429): Log slow queries if they pass a configurable threshold.
- [#6394](https://github.com/influxdata/influxdb/pull/6394): Allow time math with integer timestamps.
- [#6334](https://github.com/influxdata/influxdb/pull/6334): Allow environment variables to be set per input type.
- [#6292](https://github.com/influxdata/influxdb/issues/6292): Allow percentile to be used as a selector.
- [#6290](https://github.com/influxdata/influxdb/issues/6290): Add POST /query endpoint and warning messages for using GET with write operations.
- [#6263](https://github.com/influxdata/influxdb/pull/6263): Reduce UDP Service allocation size.
- [#6237](https://github.com/influxdata/influxdb/issues/6237): Enable continuous integration testing on Windows platform via AppVeyor. Thanks @mvadu
- [#6228](https://github.com/influxdata/influxdb/pull/6228): Support for multiple listeners for collectd and OpenTSDB inputs.
- [#6213](https://github.com/influxdata/influxdb/pull/6213): Make logging output location more programmatically configurable.
- [#5707](https://github.com/influxdata/influxdb/issues/5707): Return a deprecated message when IF NOT EXISTS is used.
- [#5502](https://github.com/influxdata/influxdb/issues/5502): Add checksum verification to TSM inspect tool
- [#4675](https://github.com/influxdata/influxdb/issues/4675): Allow derivative() function to be used with ORDER BY desc.
- [#3558](https://github.com/influxdata/influxdb/issues/3558): Support field math inside a WHERE clause.
- [#3247](https://github.com/influxdata/influxdb/issues/3247): Implement derivatives across intervals for aggregate queries.
- [#3166](https://github.com/influxdata/influxdb/issues/3166): Sort the series keys inside of a tag set so output is deterministic.
- [#2074](https://github.com/influxdata/influxdb/issues/2074): Support offset argument in the GROUP BY time(...) call.
- [#1856](https://github.com/influxdata/influxdb/issues/1856): Add `elapsed` function that returns the time delta between subsequent points.

### Bugfixes

- [#6505](https://github.com/influxdata/influxdb/issues/6505): Add regex literal to InfluxQL spec for FROM clause.
- [#6496](https://github.com/influxdata/influxdb/issues/6496): Fix parsing escaped series key when loading database index
- [#6495](https://github.com/influxdata/influxdb/issues/6495): Fix aggregate returns when data is missing from some shards.
- [#6491](https://github.com/influxdata/influxdb/pull/6491): Fix the CLI not to enter an infinite loop when the liner has an error.
- [#6480](https://github.com/influxdata/influxdb/issues/6480): Fix SHOW statements' rewriting bug
- [#6477](https://github.com/influxdata/influxdb/pull/6477): Don't catch SIGQUIT or SIGHUP signals.
- [#6470](https://github.com/influxdata/influxdb/pull/6470): Remove SHOW SERVERS & DROP SERVER support
- [#6468](https://github.com/influxdata/influxdb/issues/6468): Panic with truncated wal segments
- [#6462](https://github.com/influxdata/influxdb/pull/6462): Add safer locking to CreateFieldIfNotExists
- [#6458](https://github.com/influxdata/influxdb/pull/6458): Make it clear when the CLI version is unknown.
- [#6457](https://github.com/influxdata/influxdb/issues/6457): Retention policy cleanup does not remove series
- [#6439](https://github.com/influxdata/influxdb/issues/6439): Overwriting points returning old values
- [#6427](https://github.com/influxdata/influxdb/pull/6427): Fix setting uint config options via env vars
- [#6425](https://github.com/influxdata/influxdb/pull/6425): Close idle tcp connections in HTTP client to prevent tcp conn leak.
- [#6419](https://github.com/influxdata/influxdb/issues/6419): Fix panic in transform iterator on division. @thbourlove
- [#6398](https://github.com/influxdata/influxdb/issues/6398): Fix CREATE RETENTION POLICY parsing so it doesn't consume tokens it shouldn't.
- [#6382](https://github.com/influxdata/influxdb/pull/6382): Removed dead code from the old query engine.
- [#6361](https://github.com/influxdata/influxdb/pull/6361): Fix cluster/pool release of connection
- [#6296](https://github.com/influxdata/influxdb/issues/6296): Allow the implicit time field to be renamed again.
- [#6294](https://github.com/influxdata/influxdb/issues/6294): Fix panic running influx_inspect info.
- [#6287](https://github.com/influxdata/influxdb/issues/6287): Fix data race in Influx Client.
- [#6283](https://github.com/influxdata/influxdb/pull/6283): Fix GROUP BY tag to produce consistent results when a series has no tags.
- [#6277](https://github.com/influxdata/influxdb/pull/6277): Fix deadlock in tsm1/file_store
- [#6270](https://github.com/influxdata/influxdb/issues/6270): tsm1 query engine alloc reduction
- [#6261](https://github.com/influxdata/influxdb/issues/6261): High CPU usage and slow query with DISTINCT
- [#6252](https://github.com/influxdata/influxdb/pull/6252): Remove TSDB listener accept message @simnv
- [#6202](https://github.com/influxdata/influxdb/pull/6202): Check default SHARD DURATION when recreating the same database.
- [#6109](https://github.com/influxdata/influxdb/issues/6109): Cache maximum memory size exceeded on startup
- [#5890](https://github.com/influxdata/influxdb/issues/5890): Return the time with a selector when there is no group by interval.
- [#3883](https://github.com/influxdata/influxdb/issues/3883): Improve query sanitization to prevent a password leak in the logs.
- [#3773](https://github.com/influxdata/influxdb/issues/3773): Support empty tags for all WHERE equality operations.
- [#3369](https://github.com/influxdata/influxdb/issues/3369): Detect when a timer literal will overflow or underflow the query engine.

## v0.12.2 [2016-04-20]

### Bugfixes

- [#6431](https://github.com/influxdata/influxdb/pull/6431): Fix panic in transform iterator on division. @thbourlove
- [#6414](https://github.com/influxdata/influxdb/pull/6414): Send "Connection: close" header for queries.
- [#6413](https://github.com/influxdata/influxdb/pull/6413): Prevent goroutine leak from persistent http connections. Thanks @aaronknister.
- [#6383](https://github.com/influxdata/influxdb/pull/6383): Recover from a panic during query execution.
- [#6379](https://github.com/influxdata/influxdb/issues/6379): Validate the first argument to percentile() is a variable.
- [#6271](https://github.com/influxdata/influxdb/issues/6271): Fixed deadlock in tsm1 file store.

## v0.12.1 [2016-04-08]

### Bugfixes

- [#6257](https://github.com/influxdata/influxdb/issues/6257): CreateShardGroup was incrementing meta data index even when it was idempotent.
- [#6248](https://github.com/influxdata/influxdb/issues/6248): Panic using incorrectly quoted "queries" field key.
- [#6229](https://github.com/influxdata/influxdb/issues/6229): Fixed aggregate queries with no GROUP BY to include the end time.
- [#6225](https://github.com/influxdata/influxdb/pull/6225): Refresh admin assets.
- [#6223](https://github.com/influxdata/influxdb/issues/6223): Failure to start/run on Windows. Thanks @mvadu
- [#6206](https://github.com/influxdata/influxdb/issues/6206): Handle nil values from the tsm1 cursor correctly.
- [#6190](https://github.com/influxdata/influxdb/pull/6190): Fix race on measurementFields.


## v0.12.0 [2016-04-05]
### Release Notes
Upgrading to this release requires a little more than just installing the new binary and starting it up. The upgrade process is very quick and should only require a minute of downtime or less. Details on [upgrading to 0.12 are here](https://docs.influxdata.com/influxdb/v0.12/administration/upgrading/).

This release removes all of the old clustering code. It operates as a standalone server. For a free open source HA setup see the [InfluxDB Relay](https://github.com/influxdata/influxdb-relay).

### Features

- [#6193](https://github.com/influxdata/influxdb/pull/6193): Fix TypeError when processing empty results in admin UI. Thanks @jonseymour!
- [#6166](https://github.com/influxdata/influxdb/pull/6166): Teach influxdb client how to use chunked queries and use in the CLI.
- [#6158](https://github.com/influxdata/influxdb/pull/6158): Update influxd to detect an upgrade from `0.11` to `0.12`.  Minor restore bug fixes.
- [#6149](https://github.com/influxdata/influxdb/pull/6149): Kill running queries when server is shutdown.
- [#6148](https://github.com/influxdata/influxdb/pull/6148): Build script is now compatible with Python 3. Added ability to create detached signatures for packages. Build script now uses Python logging facility for messages.
- [#6116](https://github.com/influxdata/influxdb/pull/6116): Allow `httpd` service to be extensible for routes
- [#6115](https://github.com/influxdata/influxdb/issues/6115): Support chunking query results mid-series. Limit non-chunked output.
- [#6112](https://github.com/influxdata/influxdb/issues/6112): Implement simple moving average function.
- [#6111](https://github.com/influxdata/influxdb/pull/6111): Add ability to build static assest. Improved handling of TAR and ZIP package outputs.
- [#6102](https://github.com/influxdata/influxdb/issues/6102): Limit series count in selection
- [#6079](https://github.com/influxdata/influxdb/issues/6079): Limit the maximum number of concurrent queries.
- [#6078](https://github.com/influxdata/influxdb/issues/6078): Limit bucket count in selection.
- [#6077](https://github.com/influxdata/influxdb/issues/6077): Limit point count in selection.
- [#6075](https://github.com/influxdata/influxdb/issues/6075): Limit the maximum running time of a query.
- [#6073](https://github.com/influxdata/influxdb/pull/6073): Iterator stats
- [#6060](https://github.com/influxdata/influxdb/pull/6060): Add configurable shard duration to retention policies
- [#6025](https://github.com/influxdata/influxdb/pull/6025): Remove deprecated JSON write path.
- [#6012](https://github.com/influxdata/influxdb/pull/6012): Add DROP SHARD support.
- [#5939](https://github.com/influxdata/influxdb/issues/5939): Support viewing and killing running queries.
- [#5744](https://github.com/influxdata/influxdb/issues/5744): Add integer literal support to the query language.
- [#5372](https://github.com/influxdata/influxdb/pull/5372): Faster shard loading
- [#1825](https://github.com/influxdata/influxdb/issues/1825): Implement difference function.

### Bugfixes

- [#6178](https://github.com/influxdata/influxdb/issues/6178): Ensure SHARD DURATION is checked when recreating a retention policy
- [#6153](https://github.com/influxdata/influxdb/issues/6153): Check SHARD DURATION when recreating the same database
- [#6152](https://github.com/influxdata/influxdb/issues/6152): Allow SHARD DURATION to be specified in isolation when creating a database
- [#6140](https://github.com/influxdata/influxdb/issues/6140): Ensure Shard engine not accessed when closed.
- [#6131](https://github.com/influxdata/influxdb/issues/6061): Fix write throughput regression with large number of measurments
- [#6110](https://github.com/influxdata/influxdb/issues/6110): Fix for 0.9 upgrade path when using RPM
- [#6094](https://github.com/influxdata/influxdb/issues/6094): Ensure CREATE RETENTION POLICY and CREATE CONTINUOUS QUERY are idempotent in the correct way.
- [#6065](https://github.com/influxdata/influxdb/pull/6065):  Wait for a process termination on influxdb restart @simnv
- [#6061](https://github.com/influxdata/influxdb/issues/6061): [0.12 / master] POST to /write does not write points if request has header 'Content-Type: application/x-www-form-urlencoded'
- [#5728](https://github.com/influxdata/influxdb/issues/5728): Properly handle semi-colons as part of the main query loop.
- [#5554](https://github.com/influxdata/influxdb/issues/5554): Can't run in alpine linux
- [#5252](https://github.com/influxdata/influxdb/issues/5252): Release tarballs contain specific attributes on '.'
- [#5152](https://github.com/influxdata/influxdb/issues/5152): Fix where filters when a tag and a filter are combined with OR.

## v0.11.1 [2016-03-31]

### Bugfixes

- [#6168](https://github.com/influxdata/influxdb/pull/6168): Remove per measurement statsitics
- [#6129](https://github.com/influxdata/influxdb/pull/6129): Fix default continuous query lease host
- [#6121](https://github.com/influxdata/influxdb/issues/6121): Fix panic: slice index out of bounds in TSM index
- [#6092](https://github.com/influxdata/influxdb/issues/6092): Upgrading directly from 0.9.6.1 to 0.11.0 fails
- [#3932](https://github.com/influxdata/influxdb/issues/3932): Invalid timestamp format should throw an error.

## v0.11.0 [2016-03-22]

### Release Notes

There were some important breaking changes in this release. Here's a list of the important things to know before upgrading:

* [SHOW SERIES output has changed](https://github.com/influxdata/influxdb/pull/5937). See [new output in this test diff](https://github.com/influxdata/influxdb/pull/5937/files#diff-0cb24c2b7420b4db507ee3496c371845L263).
* [SHOW TAG VALUES output has changed](https://github.com/influxdata/influxdb/pull/5853)
* JSON write endpoint is disabled by default and will be removed in the next release. You can [turn it back on](https://github.com/influxdata/influxdb/pull/5512) in this release.
* b1/bz1 shards are no longer supported. You must migrate all old shards to TSM using [the migration tool](https://github.com/influxdata/influxdb/blob/master/cmd/influx_tsm/README.md).
* On queries to create databases, retention policies, and users, the default behavior has changed to create `IF NOT EXISTS`. If they already exist, no error will be returned.
* On queries with a selector like `min`, `max`, `first`, and `last` the time returned will be the time for the bucket of the group by window. [Selectors for the time for the specific point](https://github.com/influxdata/influxdb/issues/5926) will be added later.

### Features

- [#5994](https://github.com/influxdata/influxdb/issues/5994): Single server
- [#5862](https://github.com/influxdata/influxdb/pull/5862): Make Admin UI dynamically fetch both client and server versions
- [#5844](https://github.com/influxdata/influxdb/pull/5844): Tag TSM engine stats with database and retention policy
- [#5758](https://github.com/influxdata/influxdb/pull/5758): TSM engine stats for cache, WAL, and filestore. Thanks @jonseymour
- [#5737](https://github.com/influxdata/influxdb/pull/5737): Admin UI: Display results of multiple queries, not just the first query. Thanks @Vidhuran!
- [#5720](https://github.com/influxdata/influxdb/pull/5720): Admin UI: New button to generate permalink to queries
- [#5706](https://github.com/influxdata/influxdb/pull/5706): Cluster setup cleanup
- [#5691](https://github.com/influxdata/influxdb/pull/5691): Remove associated shard data when retention policies are dropped.
- [#5681](https://github.com/influxdata/influxdb/pull/5681): Stats: Add durations, number currently active to httpd and query executor
- [#5666](https://github.com/influxdata/influxdb/pull/5666): Manage dependencies with gdm
- [#5602](https://github.com/influxdata/influxdb/pull/5602): Simplify cluster startup for scripting and deployment
- [#5598](https://github.com/influxdata/influxdb/pull/5598): Client: Add Ping to v2 client @PSUdaemon
- [#5596](https://github.com/influxdata/influxdb/pull/5596): Build improvements for ARM architectures. Also removed `--goarm` and `--pkgarch` build flags.
- [#5593](https://github.com/influxdata/influxdb/issues/5593): Modify `SHOW TAG VALUES` output for the new query engine to normalize the output.
- [#5562](https://github.com/influxdata/influxdb/pull/5562): Graphite: Support matching fields multiple times (@chrusty)
- [#5550](https://github.com/influxdata/influxdb/pull/5550): Enabled golint for tsdb/engine/wal. @gabelev
- [#5541](https://github.com/influxdata/influxdb/pull/5541): Client: Support for adding custom TLS Config for HTTP client.
- [#5512](https://github.com/influxdata/influxdb/pull/5512): HTTP: Add config option to enable HTTP JSON write path which is now disabled by default.
- [#5419](https://github.com/influxdata/influxdb/pull/5419): Graphite: Support matching tags multiple times Thanks @m4ce
- [#5336](https://github.com/influxdata/influxdb/pull/5366): Enabled golint for influxql. @gabelev
- [#4299](https://github.com/influxdata/influxdb/pull/4299): Client: Reject uint64 Client.Point.Field values. Thanks @arussellsaw
- [#4125](https://github.com/influxdata/influxdb/pull/4125): Admin UI: Fetch and display server version on connect. Thanks @alexiri!
- [#2715](https://github.com/influxdata/influxdb/issues/2715): Support using field regex comparisons in the WHERE clause

### Bugfixes

- [#6042](https://github.com/influxdata/influxdb/issues/6042): CreateDatabase failure on Windows, regression from v0.11.0 RC @mvadu
- [#6006](https://github.com/influxdata/influxdb/pull/6006): Fix deadlock while running backups
- [#5965](https://github.com/influxdata/influxdb/issues/5965): InfluxDB panic crashes while parsing "-" as Float
- [#5963](https://github.com/influxdata/influxdb/pull/5963): Fix possible deadlock
- [#5949](https://github.com/influxdata/influxdb/issues/5949): Return error message when improper types are used in SELECT
- [#5937](https://github.com/influxdata/influxdb/pull/5937): Rewrite SHOW SERIES to use query engine
- [#5924](https://github.com/influxdata/influxdb/issues/5924): Missing data after using influx\_tsm
- [#5889](https://github.com/influxdata/influxdb/issues/5889): Fix writing partial TSM index when flush file fails
- [#5880](https://github.com/influxdata/influxdb/issues/5880): TCP connection closed after write (regression/change from 0.9.6)
- [#5865](https://github.com/influxdata/influxdb/issues/5865): Conversion to tsm fails with exceeds max index value
- [#5854](https://github.com/influxdata/influxdb/issues/5854): failures of tests in tsdb/engine/tsm1 when compiled with go master
- [#5842](https://github.com/influxdata/influxdb/issues/5842): Add SeriesList binary marshaling
- [#5841](https://github.com/influxdata/influxdb/pull/5841): Reduce tsm allocations by converting time.Time to int64
- [#5835](https://github.com/influxdata/influxdb/issues/5835): Make CREATE USER default to IF NOT EXISTS
- [#5832](https://github.com/influxdata/influxdb/issues/5832): tsm: cache: need to check that snapshot has been sorted @jonseymour
- [#5814](https://github.com/influxdata/influxdb/issues/5814): Run CQs with the same name from different databases
- [#5787](https://github.com/influxdata/influxdb/pull/5787): HTTP: Add QueryAuthorizer instance to httpd service’s handler. @chris-ramon
- [#5754](https://github.com/influxdata/influxdb/issues/5754): Adding a node as meta only results in a data node also being registered
- [#5753](https://github.com/influxdata/influxdb/pull/5753): Ensures that drop-type commands work correctly in a cluster
- [#5724](https://github.com/influxdata/influxdb/issues/5724): influx\_tsm doesn't close file handles properly
- [#5719](https://github.com/influxdata/influxdb/issues/5719): Fix cache not deduplicating points
- [#5716](https://github.com/influxdata/influxdb/pull/5716): models: improve handling of points with empty field names or with no fields.
- [#5699](https://github.com/influxdata/influxdb/issues/5699): Fix potential thread safety issue in cache @jonseymour
- [#5696](https://github.com/influxdata/influxdb/issues/5696): Do not drop the database when creating with a retention policy
- [#5695](https://github.com/influxdata/influxdb/pull/5695): Remove meta servers from node.json
- [#5664](https://github.com/influxdata/influxdb/issues/5664): panic in model.Points.scanTo #5664
- [#5656](https://github.com/influxdata/influxdb/issues/5656): influx\_tsm: panic during conversion
- [#5628](https://github.com/influxdata/influxdb/issues/5628): Crashed the server with a bad derivative query
- [#5624](https://github.com/influxdata/influxdb/pull/5624): Fix golint issues in client v2 package @PSUDaemon
- [#5610](https://github.com/influxdata/influxdb/issues/5610): Write into fully-replicated cluster is not replicated across all shards
- [#5606](https://github.com/influxdata/influxdb/issues/5606): TSM conversion reproducibly drops data silently
- [#5594](https://github.com/influxdata/influxdb/pull/5594): Fix missing url params on lease redirect - @oldmantaiter
- [#5590](https://github.com/influxdata/influxdb/pull/5590): Fix panic when dropping subscription for unknown retention policy.
- [#5557](https://github.com/influxdata/influxdb/issues/5630): Fixes panic when surrounding the select statement arguments in brackets
- [#5535](https://github.com/influxdata/influxdb/pull/5535): Update README for referring to Collectd
- [#5532](https://github.com/influxdata/influxdb/issues/5532): user passwords not changeable in cluster
- [#5510](https://github.com/influxdata/influxdb/pull/5510): Optimize ReducePercentile @bsideup
- [#5489](https://github.com/influxdata/influxdb/pull/5489): Fixes multiple issues causing tests to fail on windows. Thanks @runner-mei
- [#5376](https://github.com/influxdata/influxdb/pull/5376): Fix golint issues in models package. @nuss-justin
- [#5375](https://github.com/influxdata/influxdb/pull/5375): Lint tsdb and tsdb/engine package @nuss-justin
- [#5182](https://github.com/influxdata/influxdb/pull/5182): Graphite: Fix an issue where the default template would be used instead of a more specific one. Thanks @flisky
- [#4688](https://github.com/influxdata/influxdb/issues/4688): admin UI doesn't display results for some SHOW queries

## v0.10.3 [2016-03-09]

### Bugfixes

- [#5924](https://github.com/influxdata/influxdb/issues/5924): Missing data after using influx\_tsm
- [#5716](https://github.com/influxdata/influxdb/pull/5716): models: improve handling of points with empty field names or with no fields.
- [#5594](https://github.com/influxdata/influxdb/pull/5594): Fix missing url params on lease redirect - @oldmantaiter

## v0.10.2 [2016-03-03]

### Bugfixes

- [#5880](https://github.com/influxdata/influxdb/issues/5880): TCP connection closed after write (regression/change from 0.9.6)
- [#5865](https://github.com/influxdata/influxdb/issues/5865): Conversion to tsm fails with exceeds max index value
- [#5861](https://github.com/influxdata/influxdb/pull/5861): Fix panic when dropping subscription for unknown retention policy.
- [#5857](https://github.com/influxdata/influxdb/issues/5857): panic in tsm1.Values.Deduplicate
- [#5832](https://github.com/influxdata/influxdb/issues/5832): tsm: cache: need to check that snapshot has been sorted @jonseymour
- [#5719](https://github.com/influxdata/influxdb/issues/5719): Fix cache not deduplicating points
- [#5699](https://github.com/influxdata/influxdb/issues/5699): Fix potential thread safety issue in cache @jonseymour

## v0.10.1 [2016-02-18]

### Bugfixes

- [#5724](https://github.com/influxdata/influxdb/issues/5724): influx\_tsm doesn't close file handles properly
- [#5696](https://github.com/influxdata/influxdb/issues/5696): Do not drop the database when creating with a retention policy
- [#5656](https://github.com/influxdata/influxdb/issues/5656): influx\_tsm: panic during conversion
- [#5606](https://github.com/influxdata/influxdb/issues/5606): TSM conversion reproducibly drops data silently
- [#5303](https://github.com/influxdata/influxdb/issues/5303): Protect against stateful mappers returning nothing in the raw executor

## v0.10.0 [2016-02-04]

### Release Notes

This release now uses the TSM storage engine. Old bz1 and b1 shards can still be read, but in a future release you will be required to migrate old shards to TSM. For new shards getting created, or new installations, the TSM storage engine will be used.

This release also changes how clusters are setup. The config file has changed so have a look at the new example. Also, upgrading a single node works, but for upgrading clusters, you'll need help from us. Sent us a note at contact@influxdb.com if you need assistance upgrading a cluster.

### Features

- [#5565](https://github.com/influxdata/influxdb/pull/5565): Add configuration for time precision with UDP services. - @tpitale
- [#5522](https://github.com/influxdata/influxdb/pull/5522): Optimize tsm1 cache to reduce memory consumption and GC scan time.
- [#5460](https://github.com/influxdata/influxdb/pull/5460): Prevent exponential growth in CLI history. Thanks @sczk!
- [#5459](https://github.com/influxdata/influxdb/pull/5459): Create `/status` endpoint for health checks.
- [#5226](https://github.com/influxdata/influxdb/pull/5226): b\*1 to tsm1 shard conversion tool.
- [#5226](https://github.com/influxdata/influxdb/pull/5226): b*1 to tsm1 shard conversion tool.
- [#5224](https://github.com/influxdata/influxdb/pull/5224): Online backup/incremental backup. Restore (for TSM).
- [#5201](https://github.com/influxdata/influxdb/pull/5201): Allow max UDP buffer size to be configurable. Thanks @sebito91
- [#5194](https://github.com/influxdata/influxdb/pull/5194): Custom continuous query options per query rather than per node.
- [#5183](https://github.com/influxdata/influxdb/pull/5183): CLI confirms database exists when USE executed. Thanks @pires

### Bugfixes

- [#5505](https://github.com/influxdata/influxdb/issues/5505): Clear authCache in meta.Client when password changes.
- [#5504](https://github.com/influxdata/influxdb/issues/5504): create retention policy on unexistant DB crash InfluxDB
- [#5479](https://github.com/influxdata/influxdb/issues/5479): Bringing up a node as a meta only node causes panic
- [#5478](https://github.com/influxdata/influxdb/issues/5478): panic: interface conversion: interface is float64, not int64
- [#5475](https://github.com/influxdata/influxdb/issues/5475): Ensure appropriate exit code returned for non-interactive use of CLI.
- [#5469](https://github.com/influxdata/influxdb/issues/5469): Conversion from bz1 to tsm doesn't work as described
- [#5455](https://github.com/influxdata/influxdb/issues/5455): panic: runtime error: slice bounds out of range when loading corrupted wal segment
- [#5449](https://github.com/influxdata/influxdb/issues/5449): panic when dropping collectd points
- [#5382](https://github.com/influxdata/influxdb/pull/5382): Fixes some escaping bugs with tag keys and values.
- [#5350](https://github.com/influxdata/influxdb/issues/5350): 'influxd backup' should create backup directory
- [#5349](https://github.com/influxdata/influxdb/issues/5349): Validate metadata blob for 'influxd backup'
- [#5264](https://github.com/influxdata/influxdb/pull/5264): Fix panic: runtime error: slice bounds out of range
- [#5262](https://github.com/influxdata/influxdb/issues/5262): Fix a panic when a tag value was empty.
- [#5244](https://github.com/influxdata/influxdb/issues/5244): panic: ensure it's safe to close engine multiple times.
- [#5193](https://github.com/influxdata/influxdb/issues/5193): Missing data a minute before current time. Comes back later.
- [#5186](https://github.com/influxdata/influxdb/pull/5186): Fix database creation with retention statement parsing. Fixes [#5077](https://github.com/influxdata/influxdb/issues/5077). Thanks @pires
- [#5178](https://github.com/influxdata/influxdb/pull/5178): SHOW FIELD shouldn't consider VALUES to be valid. Thanks @pires
- [#5158](https://github.com/influxdata/influxdb/pull/5158): Fix panic when writing invalid input to the line protocol.
- [#5129](https://github.com/influxdata/influxdb/pull/5129): Ensure precision flag is respected by CLI. Thanks @e-dard
- [#5079](https://github.com/influxdata/influxdb/pull/5079): Ensure tsm WAL encoding buffer can handle large batches.
- [#5078](https://github.com/influxdata/influxdb/issues/5078): influx non-interactive mode - INSERT must be handled. Thanks @grange74
- [#5064](https://github.com/influxdata/influxdb/pull/5064): Full support for parenthesis in SELECT clause, fixes [#5054](https://github.com/influxdata/influxdb/issues/5054). Thanks @mengjinglei
- [#5059](https://github.com/influxdata/influxdb/pull/5059): Fix unmarshal of database error by client code. Thanks @farshidtz
- [#5042](https://github.com/influxdata/influxdb/issues/5042): Count with fill(none) will drop 0 valued intervals.
- [#5016](https://github.com/influxdata/influxdb/pull/5016): Don't panic if Meta data directory not writable. Thanks @oiooj
- [#4940](https://github.com/influxdata/influxdb/pull/4940): Fix distributed aggregate query query error. Thanks @li-ang
- [#4735](https://github.com/influxdata/influxdb/issues/4735): Fix panic when merging empty results.
- [#4622](https://github.com/influxdata/influxdb/issues/4622): Fix panic when passing too large of timestamps to OpenTSDB input.
- [#4303](https://github.com/influxdata/influxdb/issues/4303): Don't drop measurements or series from multiple databases.

## v0.9.6 [2015-12-09]

### Release Notes
This release has an updated design and implementation of the TSM storage engine. If you had been using tsm1 as your storage engine prior to this release (either 0.9.5.x or 0.9.6 nightly builds) you will have to start with a fresh database.

If you had TSM configuration options set, those have been updated. See the the updated sample configuration for more details: https://github.com/influxdata/influxdb/blob/master/etc/config.sample.toml#L98-L125

### Features

- [#4790](https://github.com/influxdata/influxdb/pull/4790): Allow openTSDB point-level error logging to be disabled
- [#4728](https://github.com/influxdata/influxdb/pull/4728): SHOW SHARD GROUPS. By @mateuszdyminski
- [#4841](https://github.com/influxdata/influxdb/pull/4841): Improve point parsing speed. Lint models pacakge. Thanks @e-dard!
- [#4889](https://github.com/influxdata/influxdb/pull/4889): Implement close notifier and timeout on executors
- [#2676](https://github.com/influxdata/influxdb/issues/2676), [#4866](https://github.com/influxdata/influxdb/pull/4866): Add support for specifying default retention policy in database create. Thanks @pires!
- [#4848](https://github.com/influxdata/influxdb/pull/4848): Added framework for cluster integration testing.
- [#4872](https://github.com/influxdata/influxdb/pull/4872): Add option to disable logging for meta service.
- [#4787](https://github.com/influxdata/influxdb/issues/4787): Now builds on Solaris

### Bugfixes

- [#4849](https://github.com/influxdata/influxdb/issues/4849): Derivative works with count, mean, median, sum, first, last, max, min, and percentile.
- [#4984](https://github.com/influxdata/influxdb/pull/4984): Allow math on fields, fixes regression. Thanks @mengjinglei
- [#4666](https://github.com/influxdata/influxdb/issues/4666): Fix panic in derivative with invalid values.
- [#4404](https://github.com/influxdata/influxdb/issues/4404): Return better error for currently unsupported DELETE queries.
- [#4858](https://github.com/influxdata/influxdb/pull/4858): Validate nested aggregations in queries. Thanks @viru
- [#4921](https://github.com/influxdata/influxdb/pull/4921): Error responses should be JSON-formatted. Thanks @pires
- [#4974](https://github.com/influxdata/influxdb/issues/4974) Fix Data Race in TSDB when setting measurement field name
- [#4876](https://github.com/influxdata/influxdb/pull/4876): Complete lint for monitor and services packages. Thanks @e-dard!
- [#4833](https://github.com/influxdata/influxdb/pull/4833), [#4927](https://github.com/influxdata/influxdb/pull/4927): Fix SHOW MEASURMENTS for clusters. Thanks @li-ang!
- [#4918](https://github.com/influxdata/influxdb/pull/4918): Restore can hang,  Fix [issue #4806](https://github.com/influxdata/influxdb/issues/4806). Thanks @oiooj
- [#4855](https://github.com/influxdata/influxdb/pull/4855): Fix race in TCP proxy shutdown. Thanks @runner-mei!
- [#4411](https://github.com/influxdata/influxdb/pull/4411): Add Access-Control-Expose-Headers to HTTP responses
- [#4768](https://github.com/influxdata/influxdb/pull/4768): CLI history skips blank lines. Thanks @pires
- [#4766](https://github.com/influxdata/influxdb/pull/4766): Update CLI usage output. Thanks @aneshas
- [#4804](https://github.com/influxdata/influxdb/pull/4804): Complete lint for services/admin. Thanks @nii236
- [#4796](https://github.com/influxdata/influxdb/pull/4796): Check point without fields. Thanks @CrazyJvm
- [#4815](https://github.com/influxdata/influxdb/pull/4815): Added `Time` field into aggregate output across the cluster. Thanks @li-ang
- [#4817](https://github.com/influxdata/influxdb/pull/4817): Fix Min,Max,Top,Bottom function when query distributed node. Thanks @mengjinglei
- [#4878](https://github.com/influxdata/influxdb/pull/4878): Fix String() function for several InfluxQL statement types
- [#4913](https://github.com/influxdata/influxdb/pull/4913): Fix b1 flush deadlock
- [#3170](https://github.com/influxdata/influxdb/issues/3170), [#4921](https://github.com/influxdata/influxdb/pull/4921): Database does not exist error is now JSON. Thanks @pires!
- [#5029](https://github.com/influxdata/influxdb/pull/5029): Drop UDP point on bad parse.

## v0.9.5 [2015-11-20]

### Release Notes

- Field names for the internal stats have been changed to be more inline with Go style.
- 0.9.5 is reverting to Go 1.4.2 due to unresolved issues with Go 1.5.1.

There are breaking changes in this release:
- The filesystem hierarchy for packages has been changed, namely:
  - Binaries are now located in `/usr/bin` (previously `/opt/influxdb`)
  - Configuration files are now located in `/etc/influxdb` (previously `/etc/opt/influxdb`)
  - Data directories are now located in `/var/lib/influxdb` (previously `/var/opt/influxdb`)
  - Scripts are now located in `/usr/lib/influxdb/scripts` (previously `/opt/influxdb`)

### Features

- [#4702](https://github.com/influxdata/influxdb/pull/4702): Support 'history' command at CLI
- [#4098](https://github.com/influxdata/influxdb/issues/4098): Enable `golint` on the code base - uuid subpackage
- [#4141](https://github.com/influxdata/influxdb/pull/4141): Control whether each query should be logged
- [#4065](https://github.com/influxdata/influxdb/pull/4065): Added precision support in cmd client. Thanks @sbouchex
- [#4140](https://github.com/influxdata/influxdb/pull/4140): Make storage engine configurable
- [#4161](https://github.com/influxdata/influxdb/pull/4161): Implement bottom selector function
- [#4204](https://github.com/influxdata/influxdb/pull/4204): Allow module-level selection for SHOW STATS
- [#4208](https://github.com/influxdata/influxdb/pull/4208): Allow module-level selection for SHOW DIAGNOSTICS
- [#4196](https://github.com/influxdata/influxdb/pull/4196): Export tsdb.Iterator
- [#4198](https://github.com/influxdata/influxdb/pull/4198): Add basic cluster-service stats
- [#4262](https://github.com/influxdata/influxdb/pull/4262): Allow configuration of UDP retention policy
- [#4265](https://github.com/influxdata/influxdb/pull/4265): Add statistics for Hinted-Handoff
- [#4284](https://github.com/influxdata/influxdb/pull/4284): Add exponential backoff for hinted-handoff failures
- [#4310](https://github.com/influxdata/influxdb/pull/4310): Support dropping non-Raft nodes. Work mostly by @corylanou
- [#4348](https://github.com/influxdata/influxdb/pull/4348): Public ApplyTemplate function for graphite parser.
- [#4178](https://github.com/influxdata/influxdb/pull/4178): Support fields in graphite parser. Thanks @roobert!
- [#4409](https://github.com/influxdata/influxdb/pull/4409): wire up INTO queries.
- [#4379](https://github.com/influxdata/influxdb/pull/4379): Auto-create database for UDP input.
- [#4375](https://github.com/influxdata/influxdb/pull/4375): Add Subscriptions so data can be 'forked' out of InfluxDB to another third party.
- [#4506](https://github.com/influxdata/influxdb/pull/4506): Register with Enterprise service and upload stats, if token is available.
- [#4516](https://github.com/influxdata/influxdb/pull/4516): Hinted-handoff refactor, with new statistics and diagnostics
- [#4501](https://github.com/influxdata/influxdb/pull/4501): Allow filtering SHOW MEASUREMENTS by regex.
- [#4547](https://github.com/influxdata/influxdb/pull/4547): Allow any node to be dropped, even a raft node (even the leader).
- [#4600](https://github.com/influxdata/influxdb/pull/4600): ping endpoint can wait for leader
- [#4648](https://github.com/influxdata/influxdb/pull/4648): UDP Client (v2 client)
- [#4690](https://github.com/influxdata/influxdb/pull/4690): SHOW SHARDS now includes database and policy. Thanks @pires
- [#4676](https://github.com/influxdata/influxdb/pull/4676): UDP service listener performance enhancements
- [#4659](https://github.com/influxdata/influxdb/pull/4659): Support IF EXISTS for DROP DATABASE. Thanks @ch33hau
- [#4721](https://github.com/influxdata/influxdb/pull/4721): Export tsdb.InterfaceValues
- [#4681](https://github.com/influxdata/influxdb/pull/4681): Increase default buffer size for collectd and graphite listeners
- [#4685](https://github.com/influxdata/influxdb/pull/4685): Automatically promote node to raft peer if drop server results in removing a raft peer.
- [#4846](https://github.com/influxdata/influxdb/pull/4846): Allow NaN as a valid value on the graphite service; discard these points silently (graphite compatibility). Thanks @jsternberg!

### Bugfixes

- [#4193](https://github.com/influxdata/influxdb/issues/4193): Less than or equal to inequality is not inclusive for time in where clause
- [#4235](https://github.com/influxdata/influxdb/issues/4235): "ORDER BY DESC" doesn't properly order
- [#4789](https://github.com/influxdata/influxdb/pull/4789): Decode WHERE fields during aggregates. Fix [issue #4701](https://github.com/influxdata/influxdb/issues/4701).
- [#4778](https://github.com/influxdata/influxdb/pull/4778): If there are no points to count, count is 0.
- [#4715](https://github.com/influxdata/influxdb/pull/4715): Fix panic during Raft-close. Fix [issue #4707](https://github.com/influxdata/influxdb/issues/4707). Thanks @oiooj
- [#4643](https://github.com/influxdata/influxdb/pull/4643): Fix panic during backup restoration. Thanks @oiooj
- [#4632](https://github.com/influxdata/influxdb/pull/4632): Fix parsing of IPv6 hosts in client package. Thanks @miguelxpn
- [#4389](https://github.com/influxdata/influxdb/pull/4389): Don't add a new segment file on each hinted-handoff purge cycle.
- [#4166](https://github.com/influxdata/influxdb/pull/4166): Fix parser error on invalid SHOW
- [#3457](https://github.com/influxdata/influxdb/issues/3457): [0.9.3] cannot select field names with prefix + "." that match the measurement name
- [#4704](https://github.com/influxdata/influxdb/pull/4704). Tighten up command parsing within CLI. Thanks @pires
- [#4225](https://github.com/influxdata/influxdb/pull/4225): Always display diags in name-sorted order
- [#4111](https://github.com/influxdata/influxdb/pull/4111): Update pre-commit hook for go vet composites
- [#4136](https://github.com/influxdata/influxdb/pull/4136): Return an error-on-write if target retention policy does not exist. Thanks for the report @ymettier
- [#4228](https://github.com/influxdata/influxdb/pull/4228): Add build timestamp to version information.
- [#4124](https://github.com/influxdata/influxdb/issues/4124): Missing defer/recover/panic idiom in HTTPD service
- [#4238](https://github.com/influxdata/influxdb/pull/4238): Fully disable hinted-handoff service if so requested.
- [#4165](https://github.com/influxdata/influxdb/pull/4165): Tag all Go runtime stats when writing to internal database.
- [#4586](https://github.com/influxdata/influxdb/pull/4586): Exit when invalid engine is selected
- [#4118](https://github.com/influxdata/influxdb/issues/4118): Return consistent, correct result for SHOW MEASUREMENTS with multiple AND conditions
- [#4191](https://github.com/influxdata/influxdb/pull/4191): Correctly marshal remote mapper responses. Fixes [#4170](https://github.com/influxdata/influxdb/issues/4170)
- [#4222](https://github.com/influxdata/influxdb/pull/4222): Graphite TCP connections should not block shutdown
- [#4180](https://github.com/influxdata/influxdb/pull/4180): Cursor & SelectMapper Refactor
- [#1577](https://github.com/influxdata/influxdb/issues/1577): selectors (e.g. min, max, first, last) should have equivalents to return the actual point
- [#4264](https://github.com/influxdata/influxdb/issues/4264): Refactor map functions to use list of values
- [#4278](https://github.com/influxdata/influxdb/pull/4278): Fix error marshalling across the cluster
- [#4149](https://github.com/influxdata/influxdb/pull/4149): Fix derivative unnecessarily requires aggregate function.  Thanks @peekeri!
- [#4674](https://github.com/influxdata/influxdb/pull/4674): Fix panic during restore. Thanks @simcap.
- [#4725](https://github.com/influxdata/influxdb/pull/4725): Don't list deleted shards during SHOW SHARDS.
- [#4237](https://github.com/influxdata/influxdb/issues/4237): DERIVATIVE() edge conditions
- [#4263](https://github.com/influxdata/influxdb/issues/4263): derivative does not work when data is missing
- [#4293](https://github.com/influxdata/influxdb/pull/4293): Ensure shell is invoked when touching PID file. Thanks @christopherjdickson
- [#4296](https://github.com/influxdata/influxdb/pull/4296): Reject line protocol ending with '-'. Fixes [#4272](https://github.com/influxdata/influxdb/issues/4272)
- [#4333](https://github.com/influxdata/influxdb/pull/4333): Retry monitor storage creation and storage only on Leader.
- [#4276](https://github.com/influxdata/influxdb/issues/4276): Walk DropSeriesStatement & check for empty sources
- [#4465](https://github.com/influxdata/influxdb/pull/4465): Actually display a message if the CLI can't connect to the database.
- [#4342](https://github.com/influxdata/influxdb/pull/4342): Fix mixing aggregates and math with non-aggregates. Thanks @kostya-sh.
- [#4349](https://github.com/influxdata/influxdb/issues/4349): If HH can't unmarshal a block, skip that block.
- [#4502](https://github.com/influxdata/influxdb/pull/4502): Don't crash on Graphite close, if Graphite not fully open. Thanks for the report @ranjib
- [#4354](https://github.com/influxdata/influxdb/pull/4353): Fully lock node queues during hinted handoff. Fixes one cause of missing data on clusters.
- [#4357](https://github.com/influxdata/influxdb/issues/4357): Fix similar float values encoding overflow Thanks @dgryski!
- [#4344](https://github.com/influxdata/influxdb/issues/4344): Make client.Write default to client.precision if none is given.
- [#3429](https://github.com/influxdata/influxdb/issues/3429): Incorrect parsing of regex containing '/'
- [#4374](https://github.com/influxdata/influxdb/issues/4374): Add tsm1 quickcheck tests
- [#4644](https://github.com/influxdata/influxdb/pull/4644): Check for response errors during token check, fixes issue [#4641](https://github.com/influxdata/influxdb/issues/4641)
- [#4377](https://github.com/influxdata/influxdb/pull/4377): Hinted handoff should not process dropped nodes
- [#4365](https://github.com/influxdata/influxdb/issues/4365): Prevent panic in DecodeSameTypeBlock
- [#4280](https://github.com/influxdata/influxdb/issues/4280): Only drop points matching WHERE clause
- [#4443](https://github.com/influxdata/influxdb/pull/4443): Fix race condition while listing store's shards. Fixes [#4442](https://github.com/influxdata/influxdb/issues/4442)
- [#4410](https://github.com/influxdata/influxdb/pull/4410): Fix infinite recursion in statement string(). Thanks @kostya-sh
- [#4360](https://github.com/influxdata/influxdb/issues/4360): Aggregate Selectors overwrite values during post-processing
- [#4421](https://github.com/influxdata/influxdb/issues/4421): Fix line protocol accepting tags with no values
- [#4434](https://github.com/influxdata/influxdb/pull/4434): Allow 'E' for scientific values. Fixes [#4433](https://github.com/influxdata/influxdb/issues/4433)
- [#4431](https://github.com/influxdata/influxdb/issues/4431): Add tsm1 WAL QuickCheck
- [#4438](https://github.com/influxdata/influxdb/pull/4438): openTSDB service shutdown fixes
- [#4447](https://github.com/influxdata/influxdb/pull/4447): Fixes to logrotate file. Thanks @linsomniac.
- [#3820](https://github.com/influxdata/influxdb/issues/3820): Fix js error in admin UI.
- [#4460](https://github.com/influxdata/influxdb/issues/4460): tsm1 meta lint
- [#4415](https://github.com/influxdata/influxdb/issues/4415): Selector (like max, min, first, etc) return a string instead of timestamp
- [#4472](https://github.com/influxdata/influxdb/issues/4472): Fix 'too many points in GROUP BY interval' error
- [#4475](https://github.com/influxdata/influxdb/issues/4475): Fix SHOW TAG VALUES error message.
- [#4486](https://github.com/influxdata/influxdb/pull/4486): Fix missing comments for runner package
- [#4497](https://github.com/influxdata/influxdb/pull/4497): Fix sequence in meta proto
- [#3367](https://github.com/influxdata/influxdb/issues/3367): Negative timestamps are parsed correctly by the line protocol.
- [#4563](https://github.com/influxdata/influxdb/pull/4536): Fix broken subscriptions updates.
- [#4538](https://github.com/influxdata/influxdb/issues/4538): Dropping database under a write load causes panics
- [#4582](https://github.com/influxdata/influxdb/pull/4582): Correct logging tags in cluster and TCP package. Thanks @oiooj
- [#4513](https://github.com/influxdata/influxdb/issues/4513): TSM1: panic: runtime error: index out of range
- [#4521](https://github.com/influxdata/influxdb/issues/4521): TSM1: panic: decode of short block: got 1, exp 9
- [#4587](https://github.com/influxdata/influxdb/pull/4587): Prevent NaN float values from being stored
- [#4596](https://github.com/influxdata/influxdb/pull/4596): Skip empty string for start position when parsing line protocol @Thanks @ch33hau
- [#4610](https://github.com/influxdata/influxdb/pull/4610): Make internal stats names consistent with Go style.
- [#4625](https://github.com/influxdata/influxdb/pull/4625): Correctly handle bad write requests. Thanks @oiooj.
- [#4650](https://github.com/influxdata/influxdb/issues/4650): Importer should skip empty lines
- [#4651](https://github.com/influxdata/influxdb/issues/4651): Importer doesn't flush out last batch
- [#4602](https://github.com/influxdata/influxdb/issues/4602): Fixes data race between PointsWriter and Subscriber services.
- [#4691](https://github.com/influxdata/influxdb/issues/4691): Enable toml test `TestConfig_Encode`.
- [#4283](https://github.com/influxdata/influxdb/pull/4283): Disable HintedHandoff if configuration is not set.
- [#4703](https://github.com/influxdata/influxdb/pull/4703): Complete lint for cmd/influx. Thanks @pablolmiranda

## v0.9.4 [2015-09-14]

### Release Notes
With this release InfluxDB is moving to Go 1.5.

### Features

- [#4050](https://github.com/influxdata/influxdb/pull/4050): Add stats to collectd
- [#3771](https://github.com/influxdata/influxdb/pull/3771): Close idle Graphite TCP connections
- [#3755](https://github.com/influxdata/influxdb/issues/3755): Add option to build script. Thanks @fg2it
- [#3863](https://github.com/influxdata/influxdb/pull/3863): Move to Go 1.5
- [#3892](https://github.com/influxdata/influxdb/pull/3892): Support IF NOT EXISTS for CREATE DATABASE
- [#3916](https://github.com/influxdata/influxdb/pull/3916): New statistics and diagnostics support. Graphite first to be instrumented.
- [#3901](https://github.com/influxdata/influxdb/pull/3901): Add consistency level option to influx cli Thanks @takayuki
- [#4048](https://github.com/influxdata/influxdb/pull/4048): Add statistics to Continuous Query service
- [#4049](https://github.com/influxdata/influxdb/pull/4049): Add stats to the UDP input
- [#3876](https://github.com/influxdata/influxdb/pull/3876): Allow the following syntax in CQs: INTO "1hPolicy".:MEASUREMENT
- [#3975](https://github.com/influxdata/influxdb/pull/3975): Add shard copy service
- [#3986](https://github.com/influxdata/influxdb/pull/3986): Support sorting by time desc
- [#3930](https://github.com/influxdata/influxdb/pull/3930): Wire up TOP aggregate function - fixes [#1821](https://github.com/influxdata/influxdb/issues/1821)
- [#4045](https://github.com/influxdata/influxdb/pull/4045): Instrument cluster-level points writer
- [#3996](https://github.com/influxdata/influxdb/pull/3996): Add statistics to httpd package
- [#4003](https://github.com/influxdata/influxdb/pull/4033): Add logrotate configuration.
- [#4043](https://github.com/influxdata/influxdb/pull/4043): Add stats and batching to openTSDB input
- [#4042](https://github.com/influxdata/influxdb/pull/4042): Add pending batches control to batcher
- [#4006](https://github.com/influxdata/influxdb/pull/4006): Add basic statistics for shards
- [#4072](https://github.com/influxdata/influxdb/pull/4072): Add statistics for the WAL.

### Bugfixes

- [#4042](https://github.com/influxdata/influxdb/pull/4042): Set UDP input batching defaults as needed.
- [#3785](https://github.com/influxdata/influxdb/issues/3785): Invalid time stamp in graphite metric causes panic
- [#3804](https://github.com/influxdata/influxdb/pull/3804): init.d script fixes, fixes issue 3803.
- [#3823](https://github.com/influxdata/influxdb/pull/3823): Deterministic ordering for first() and last()
- [#3869](https://github.com/influxdata/influxdb/issues/3869): Seemingly deadlocked when ingesting metrics via graphite plugin
- [#3856](https://github.com/influxdata/influxdb/pull/3856): Minor changes to retention enforcement.
- [#3884](https://github.com/influxdata/influxdb/pull/3884): Fix two panics in WAL that can happen at server startup
- [#3868](https://github.com/influxdata/influxdb/pull/3868): Add shell option to start the daemon on CentOS. Thanks @SwannCroiset.
- [#3886](https://github.com/influxdata/influxdb/pull/3886): Prevent write timeouts due to lock contention in WAL
- [#3574](https://github.com/influxdata/influxdb/issues/3574): Querying data node causes panic
- [#3913](https://github.com/influxdata/influxdb/issues/3913): Convert meta shard owners to objects
- [#4026](https://github.com/influxdata/influxdb/pull/4026): Support multiple Graphite inputs. Fixes issue [#3636](https://github.com/influxdata/influxdb/issues/3636)
- [#3927](https://github.com/influxdata/influxdb/issues/3927): Add WAL lock to prevent timing lock contention
- [#3928](https://github.com/influxdata/influxdb/issues/3928): Write fails for multiple points when tag starts with quote
- [#3901](https://github.com/influxdata/influxdb/pull/3901): Unblock relaxed write consistency level Thanks @takayuki!
- [#3950](https://github.com/influxdata/influxdb/pull/3950): Limit bz1 quickcheck tests to 10 iterations on CI
- [#3977](https://github.com/influxdata/influxdb/pull/3977): Silence wal logging during testing
- [#3931](https://github.com/influxdata/influxdb/pull/3931): Don't precreate shard groups entirely in the past
- [#3960](https://github.com/influxdata/influxdb/issues/3960): possible "catch up" bug with nodes down in a cluster
- [#3980](https://github.com/influxdata/influxdb/pull/3980): 'service stop' waits until service actually stops. Fixes issue #3548.
- [#4016](https://github.com/influxdata/influxdb/pull/4016): Shutdown Graphite UDP on SIGTERM.
- [#4034](https://github.com/influxdata/influxdb/pull/4034): Rollback bolt tx on mapper open error
- [#3848](https://github.com/influxdata/influxdb/issues/3848): restart influxdb causing panic
- [#3881](https://github.com/influxdata/influxdb/issues/3881): panic: runtime error: invalid memory address or nil pointer dereference
- [#3926](https://github.com/influxdata/influxdb/issues/3926): First or last value of `GROUP BY time(x)` is often null. Fixed by [#4038](https://github.com/influxdata/influxdb/pull/4038)
- [#4053](https://github.com/influxdata/influxdb/pull/4053): Prohibit dropping default retention policy.
- [#4060](https://github.com/influxdata/influxdb/pull/4060): Don't log EOF error in openTSDB input.
- [#3978](https://github.com/influxdata/influxdb/issues/3978): [0.9.3] (regression) cannot use GROUP BY * with more than a single field in SELECT clause
- [#4058](https://github.com/influxdata/influxdb/pull/4058): Disable bz1 recompression
- [#3902](https://github.com/influxdata/influxdb/issues/3902): [0.9.3] DB should not crash when using invalid expression "GROUP BY time"
- [#3718](https://github.com/influxdata/influxdb/issues/3718): Derivative query with group by time but no aggregate function should fail parse

## v0.9.3 [2015-08-26]

### Release Notes

There are breaking changes in this release.
 - To store data points as integers you must now append `i` to the number if using the line protocol.
 - If you have a UDP input configured, you should check the UDP section of [the new sample configuration file](https://github.com/influxdata/influxdb/blob/master/etc/config.sample.toml) to learn how to modify existing configuration files, as 0.9.3 now expects multiple UDP inputs.
 - Configuration files must now have an entry for `wal-dir` in the `[data]` section. Check [new sample configuration file](https://github.com/influxdata/influxdb/blob/master/etc/config.sample.toml) for more details.
 - The implicit `GROUP BY *` that was added to every `SELECT *` has been removed. Instead any tags in the data are now part of the columns in the returned query.

Please see the *Features* section below for full details.

### Features

- [#3376](https://github.com/influxdata/influxdb/pull/3376): Support for remote shard query mapping
- [#3372](https://github.com/influxdata/influxdb/pull/3372): Support joining nodes to existing cluster
- [#3426](https://github.com/influxdata/influxdb/pull/3426): Additional logging for continuous queries. Thanks @jhorwit2
- [#3478](https://github.com/influxdata/influxdb/pull/3478): Support incremental cluster joins
- [#3519](https://github.com/influxdata/influxdb/pull/3519): **--BREAKING CHANGE--** Update line protocol to require trailing i for field values that are integers
- [#3529](https://github.com/influxdata/influxdb/pull/3529): Add TLS support for OpenTSDB plugin. Thanks @nathanielc
- [#3421](https://github.com/influxdata/influxdb/issues/3421): Should update metastore and cluster if IP or hostname changes
- [#3502](https://github.com/influxdata/influxdb/pull/3502): Importer for 0.8.9 data via the CLI
- [#3564](https://github.com/influxdata/influxdb/pull/3564): Fix alias, maintain column sort order
- [#3585](https://github.com/influxdata/influxdb/pull/3585): Additional test coverage for non-existent fields
- [#3246](https://github.com/influxdata/influxdb/issues/3246): Allow overriding of configuration parameters using environment variables
- [#3599](https://github.com/influxdata/influxdb/pull/3599): **--BREAKING CHANGE--** Support multiple UDP inputs. Thanks @tpitale
- [#3636](https://github.com/influxdata/influxdb/pull/3639): Cap auto-created retention policy replica count at 3
- [#3641](https://github.com/influxdata/influxdb/pull/3641): Logging enhancements and single-node rename
- [#3635](https://github.com/influxdata/influxdb/pull/3635): Add build branch to version output.
- [#3115](https://github.com/influxdata/influxdb/pull/3115): Various init.d script improvements. Thanks @KoeSystems.
- [#3628](https://github.com/influxdata/influxdb/pull/3628): Wildcard expansion of tags and fields for raw queries
- [#3721](https://github.com/influxdata/influxdb/pull/3721): interpret number literals compared against time as nanoseconds from epoch
- [#3514](https://github.com/influxdata/influxdb/issues/3514): Implement WAL outside BoltDB with compaction
- [#3544](https://github.com/influxdata/influxdb/pull/3544): Implement compression on top of BoltDB
- [#3795](https://github.com/influxdata/influxdb/pull/3795): Throttle import
- [#3584](https://github.com/influxdata/influxdb/pull/3584): Import/export documenation

### Bugfixes

- [#3405](https://github.com/influxdata/influxdb/pull/3405): Prevent database panic when fields are missing. Thanks @jhorwit2
- [#3411](https://github.com/influxdata/influxdb/issues/3411): 500 timeout on write
- [#3420](https://github.com/influxdata/influxdb/pull/3420): Catch opentsdb malformed tags. Thanks @nathanielc.
- [#3404](https://github.com/influxdata/influxdb/pull/3404): Added support for escaped single quotes in query string. Thanks @jhorwit2
- [#3414](https://github.com/influxdata/influxdb/issues/3414): Shard mappers perform query re-writing
- [#3525](https://github.com/influxdata/influxdb/pull/3525): check if fields are valid during parse time.
- [#3511](https://github.com/influxdata/influxdb/issues/3511): Sending a large number of tag causes panic
- [#3288](https://github.com/influxdata/influxdb/issues/3288): Run go fuzz on the line-protocol input
- [#3545](https://github.com/influxdata/influxdb/issues/3545): Fix parsing string fields with newlines
- [#3579](https://github.com/influxdata/influxdb/issues/3579): Revert breaking change to `client.NewClient` function
- [#3580](https://github.com/influxdata/influxdb/issues/3580): Do not allow wildcards with fields in select statements
- [#3530](https://github.com/influxdata/influxdb/pull/3530): Aliasing a column no longer works
- [#3436](https://github.com/influxdata/influxdb/issues/3436): Fix panic in hinted handoff queue processor
- [#3401](https://github.com/influxdata/influxdb/issues/3401): Derivative on non-numeric fields panics db
- [#3583](https://github.com/influxdata/influxdb/issues/3583): Inserting value in scientific notation with a trailing i causes panic
- [#3611](https://github.com/influxdata/influxdb/pull/3611): Fix query arithmetic with integers
- [#3326](https://github.com/influxdata/influxdb/issues/3326): simple regex query fails with cryptic error
- [#3618](https://github.com/influxdata/influxdb/pull/3618): Fix collectd stats panic on i386. Thanks @richterger
- [#3625](https://github.com/influxdata/influxdb/pull/3625): Don't panic when aggregate and raw queries are in a single statement
- [#3629](https://github.com/influxdata/influxdb/pull/3629): Use sensible batching defaults for Graphite.
- [#3638](https://github.com/influxdata/influxdb/pull/3638): Cluster config fixes and removal of meta.peers config field
- [#3640](https://github.com/influxdata/influxdb/pull/3640): Shutdown Graphite service when signal received.
- [#3632](https://github.com/influxdata/influxdb/issues/3632): Make single-node host renames more seamless
- [#3656](https://github.com/influxdata/influxdb/issues/3656): Silence snapshotter logger for testing
- [#3651](https://github.com/influxdata/influxdb/pull/3651): Fully remove series when dropped.
- [#3517](https://github.com/influxdata/influxdb/pull/3517): Batch CQ writes to avoid timeouts. Thanks @dim.
- [#3522](https://github.com/influxdata/influxdb/pull/3522): Consume CQ results on request timeouts. Thanks @dim.
- [#3646](https://github.com/influxdata/influxdb/pull/3646): Fix nil FieldCodec panic.
- [#3672](https://github.com/influxdata/influxdb/pull/3672): Reduce in-memory index by 20%-30%
- [#3673](https://github.com/influxdata/influxdb/pull/3673): Improve query performance by removing unnecessary tagset sorting.
- [#3676](https://github.com/influxdata/influxdb/pull/3676): Improve query performance by memomizing mapper output keys.
- [#3686](https://github.com/influxdata/influxdb/pull/3686): Ensure 'p' parameter is not logged, even on OPTIONS requests.
- [#3687](https://github.com/influxdata/influxdb/issues/3687): Fix panic: runtime error: makeslice: len out of range in hinted handoff
- [#3697](https://github.com/influxdata/influxdb/issues/3697):  Correctly merge non-chunked results for same series. Fix issue #3242.
- [#3708](https://github.com/influxdata/influxdb/issues/3708): Fix double escaping measurement name during cluster replication
- [#3704](https://github.com/influxdata/influxdb/issues/3704): cluster replication issue for measurement name containing backslash
- [#3681](https://github.com/influxdata/influxdb/issues/3681): Quoted measurement names fail
- [#3681](https://github.com/influxdata/influxdb/issues/3682): Fix inserting string value with backslashes
- [#3735](https://github.com/influxdata/influxdb/issues/3735): Append to small bz1 blocks
- [#3736](https://github.com/influxdata/influxdb/pull/3736): Update shard group duration with retention policy changes. Thanks for the report @papylhomme
- [#3539](https://github.com/influxdata/influxdb/issues/3539): parser incorrectly accepts NaN as numerical value, but not always
- [#3790](https://github.com/influxdata/influxdb/pull/3790): Fix line protocol parsing equals in measurements and NaN values
- [#3778](https://github.com/influxdata/influxdb/pull/3778): Don't panic if SELECT on time.
- [#3824](https://github.com/influxdata/influxdb/issues/3824): tsdb.Point.MarshalBinary needs to support all number types
- [#3828](https://github.com/influxdata/influxdb/pull/3828): Support all number types when decoding a point
- [#3853](https://github.com/influxdata/influxdb/pull/3853): Use 4KB default block size for bz1
- [#3607](https://github.com/influxdata/influxdb/issues/3607): Fix unable to query influxdb due to deadlock in metastore.  Thanks @ccutrer!

## v0.9.2 [2015-07-24]

### Features
- [#3177](https://github.com/influxdata/influxdb/pull/3177): Client supports making HTTPS requests. Thanks @jipperinbham
- [#3299](https://github.com/influxdata/influxdb/pull/3299): Refactor query engine for distributed query support.
- [#3334](https://github.com/influxdata/influxdb/pull/3334): Clean shutdown of influxd. Thanks @mcastilho

### Bugfixes

- [#3180](https://github.com/influxdata/influxdb/pull/3180): Log GOMAXPROCS, version, and commit on startup.
- [#3218](https://github.com/influxdata/influxdb/pull/3218): Allow write timeouts to be configurable.
- [#3184](https://github.com/influxdata/influxdb/pull/3184): Support basic auth in admin interface. Thanks @jipperinbham!
- [#3236](https://github.com/influxdata/influxdb/pull/3236): Fix display issues in admin interface.
- [#3232](https://github.com/influxdata/influxdb/pull/3232): Set logging prefix for metastore.
- [#3230](https://github.com/influxdata/influxdb/issues/3230): panic: unable to parse bool value
- [#3245](https://github.com/influxdata/influxdb/issues/3245): Error using graphite plugin with multiple filters
- [#3223](https://github.com/influxdata/influxdb/issues/323): default graphite template cannot have extra tags
- [#3255](https://github.com/influxdata/influxdb/pull/3255): Flush WAL on start-up as soon as possible.
- [#3289](https://github.com/influxdata/influxdb/issues/3289): InfluxDB crashes on floats without decimal
- [#3298](https://github.com/influxdata/influxdb/pull/3298): Corrected WAL & flush parameters in default config. Thanks @jhorwit2
- [#3152](https://github.com/influxdata/influxdb/issues/3159): High CPU Usage with unsorted writes
- [#3307](https://github.com/influxdata/influxdb/pull/3307): Fix regression parsing boolean values True/False
- [#3304](https://github.com/influxdata/influxdb/pull/3304): Fixed httpd logger to log user from query params. Thanks @jhorwit2
- [#3332](https://github.com/influxdata/influxdb/pull/3332): Add SLIMIT and SOFFSET to string version of AST.
- [#3335](https://github.com/influxdata/influxdb/pull/3335): Don't drop all data on DROP DATABASE. Thanks to @PierreF for the report
- [#2761](https://github.com/influxdata/influxdb/issues/2761): Make SHOW RETENTION POLICIES consistent with other queries.
- [#3356](https://github.com/influxdata/influxdb/pull/3356): Disregard semicolons after database name in use command. Thanks @timraymond.
- [#3351](https://github.com/influxdata/influxdb/pull/3351): Handle malformed regex comparisons during parsing. Thanks @rnubel
- [#3244](https://github.com/influxdata/influxdb/pull/3244): Wire up admin privilege grant and revoke.
- [#3259](https://github.com/influxdata/influxdb/issues/3259): Respect privileges for queries.
- [#3256](https://github.com/influxdata/influxdb/pull/3256): Remove unnecessary timeout in WaitForLeader(). Thanks @cannium.
- [#3380](https://github.com/influxdata/influxdb/issues/3380): Parser fix, only allow ORDER BY ASC and ORDER BY time ASC.
- [#3319](https://github.com/influxdata/influxdb/issues/3319): restarting process irrevocably BREAKS measurements with spaces
- [#3453](https://github.com/influxdata/influxdb/issues/3453): Remove outdated `dump` command from CLI.
- [#3463](https://github.com/influxdata/influxdb/issues/3463): Fix aggregate queries and time precision on where clauses.

## v0.9.1 [2015-07-02]

### Features

- [2650](https://github.com/influxdata/influxdb/pull/2650): Add SHOW GRANTS FOR USER statement. Thanks @n1tr0g.
- [3125](https://github.com/influxdata/influxdb/pull/3125): Graphite Input Protocol Parsing
- [2746](https://github.com/influxdata/influxdb/pull/2746): New Admin UI/interface
- [3036](https://github.com/influxdata/influxdb/pull/3036): Write Ahead Log (WAL)
- [3014](https://github.com/influxdata/influxdb/issues/3014): Implement Raft snapshots

### Bugfixes

- [3013](https://github.com/influxdata/influxdb/issues/3013): Panic error with inserting values with commas
- [#2956](https://github.com/influxdata/influxdb/issues/2956): Type mismatch in derivative
- [#2908](https://github.com/influxdata/influxdb/issues/2908): Field mismatch error messages need to be updated
- [#2931](https://github.com/influxdata/influxdb/pull/2931): Services and reporting should wait until cluster has leader.
- [#2943](https://github.com/influxdata/influxdb/issues/2943): Ensure default retention policies are fully replicated
- [#2948](https://github.com/influxdata/influxdb/issues/2948): Field mismatch error message to include measurement name
- [#2919](https://github.com/influxdata/influxdb/issues/2919): Unable to insert negative floats
- [#2935](https://github.com/influxdata/influxdb/issues/2935): Hook CPU and memory profiling back up.
- [#2960](https://github.com/influxdata/influxdb/issues/2960): Cluster Write Errors.
- [#2928](https://github.com/influxdata/influxdb/pull/2928): Start work to set InfluxDB version in HTTP response headers. Thanks @neonstalwart.
- [#2969](https://github.com/influxdata/influxdb/pull/2969): Actually set HTTP version in responses.
- [#2993](https://github.com/influxdata/influxdb/pull/2993): Don't log each UDP batch.
- [#2994](https://github.com/influxdata/influxdb/pull/2994): Don't panic during wilcard expansion if no default database specified.
- [#3002](https://github.com/influxdata/influxdb/pull/3002): Remove measurement from shard's index on DROP MEASUREMENT.
- [#3021](https://github.com/influxdata/influxdb/pull/3021): Correct set HTTP write trace logging. Thanks @vladlopes.
- [#3027](https://github.com/influxdata/influxdb/pull/3027): Enforce minimum retention policy duration of 1 hour.
- [#3030](https://github.com/influxdata/influxdb/pull/3030): Fix excessive logging of shard creation.
- [#3038](https://github.com/influxdata/influxdb/pull/3038): Don't check deleted shards for precreation. Thanks @vladlopes.
- [#3033](https://github.com/influxdata/influxdb/pull/3033): Add support for marshaling `uint64` in client.
- [#3090](https://github.com/influxdata/influxdb/pull/3090): Remove database from TSDB index on DROP DATABASE.
- [#2944](https://github.com/influxdata/influxdb/issues/2944): Don't require "WHERE time" when creating continuous queries.
- [#3075](https://github.com/influxdata/influxdb/pull/3075): GROUP BY correctly when different tags have same value.
- [#3078](https://github.com/influxdata/influxdb/pull/3078): Fix CLI panic on malformed INSERT.
- [#2102](https://github.com/influxdata/influxdb/issues/2102): Re-work Graphite input and metric processing
- [#2996](https://github.com/influxdata/influxdb/issues/2996): Graphite Input Parsing
- [#3136](https://github.com/influxdata/influxdb/pull/3136): Fix various issues with init.d script. Thanks @ miguelcnf.
- [#2996](https://github.com/influxdata/influxdb/issues/2996): Graphite Input Parsing
- [#3127](https://github.com/influxdata/influxdb/issues/3127): Trying to insert a number larger than the largest signed 64-bit number kills influxd
- [#3131](https://github.com/influxdata/influxdb/pull/3131): Copy batch tags to each point before marshalling
- [#3155](https://github.com/influxdata/influxdb/pull/3155): Instantiate UDP batcher before listening for UDP traffic, otherwise a panic may result.
- [#2678](https://github.com/influxdata/influxdb/issues/2678): Server allows tags with an empty string for the key and/or value
- [#3061](https://github.com/influxdata/influxdb/issues/3061): syntactically incorrect line protocol insert panics the database
- [#2608](https://github.com/influxdata/influxdb/issues/2608): drop measurement while writing points to that measurement has race condition that can panic
- [#3183](https://github.com/influxdata/influxdb/issues/3183): using line protocol measurement names cannot contain commas
- [#3193](https://github.com/influxdata/influxdb/pull/3193): Fix panic for SHOW STATS and in collectd
- [#3102](https://github.com/influxdata/influxdb/issues/3102): Add authentication cache
- [#3209](https://github.com/influxdata/influxdb/pull/3209): Dump Run() errors to stderr
- [#3217](https://github.com/influxdata/influxdb/pull/3217): Allow WAL partition flush delay to be configurable.

## v0.9.0 [2015-06-11]

### Bugfixes

- [#2869](https://github.com/influxdata/influxdb/issues/2869): Adding field to existing measurement causes panic
- [#2849](https://github.com/influxdata/influxdb/issues/2849): RC32: Frequent write errors
- [#2700](https://github.com/influxdata/influxdb/issues/2700): Incorrect error message in database EncodeFields
- [#2897](https://github.com/influxdata/influxdb/pull/2897): Ensure target Graphite database exists
- [#2898](https://github.com/influxdata/influxdb/pull/2898): Ensure target openTSDB database exists
- [#2895](https://github.com/influxdata/influxdb/pull/2895): Use Graphite input defaults where necessary
- [#2900](https://github.com/influxdata/influxdb/pull/2900): Use openTSDB input defaults where necessary
- [#2886](https://github.com/influxdata/influxdb/issues/2886): Refactor backup & restore
- [#2804](https://github.com/influxdata/influxdb/pull/2804): BREAKING: change time literals to be single quoted in InfluxQL. Thanks @nvcook42!
- [#2906](https://github.com/influxdata/influxdb/pull/2906): Restrict replication factor to the cluster size
- [#2905](https://github.com/influxdata/influxdb/pull/2905): Restrict clusters to 3 peers
- [#2904](https://github.com/influxdata/influxdb/pull/2904): Re-enable server reporting.
- [#2917](https://github.com/influxdata/influxdb/pull/2917): Fix int64 field values.
- [#2920](https://github.com/influxdata/influxdb/issues/2920): Ensure collectd database exists

## v0.9.0-rc33 [2015-06-09]

### Bugfixes

- [#2816](https://github.com/influxdata/influxdb/pull/2816): Enable UDP service. Thanks @renan-
- [#2824](https://github.com/influxdata/influxdb/pull/2824): Add missing call to WaitGroup.Done in execConn. Thanks @liyichao
- [#2823](https://github.com/influxdata/influxdb/pull/2823): Convert OpenTSDB to a service.
- [#2838](https://github.com/influxdata/influxdb/pull/2838): Set auto-created retention policy period to infinite.
- [#2829](https://github.com/influxdata/influxdb/pull/2829): Re-enable Graphite support as a new Service-style component.
- [#2814](https://github.com/influxdata/influxdb/issues/2814): Convert collectd to a service.
- [#2852](https://github.com/influxdata/influxdb/pull/2852): Don't panic when altering retention policies. Thanks for the report @huhongbo
- [#2857](https://github.com/influxdata/influxdb/issues/2857): Fix parsing commas in string field values.
- [#2833](https://github.com/influxdata/influxdb/pull/2833): Make the default config valid.
- [#2859](https://github.com/influxdata/influxdb/pull/2859): Fix panic on aggregate functions.
- [#2878](https://github.com/influxdata/influxdb/pull/2878): Re-enable shard precreation.
- [2865](https://github.com/influxdata/influxdb/pull/2865) -- Return an empty set of results if database does not exist in shard metadata.

### Features
- [2858](https://github.com/influxdata/influxdb/pull/2858): Support setting openTSDB write consistency.

## v0.9.0-rc32 [2015-06-07]

### Release Notes

This released introduced an updated write path and clustering design. The data format has also changed, so you'll need to wipe out your data to upgrade from RC31. There should be no other data changes before v0.9.0 is released.

### Features
- [#1997](https://github.com/influxdata/influxdb/pull/1997): Update SELECT * to return tag values.
- [#2599](https://github.com/influxdata/influxdb/issues/2599): Add "epoch" URL param and return JSON time values as epoch instead of date strings.
- [#2682](https://github.com/influxdata/influxdb/issues/2682): Adding pr checklist to CONTRIBUTING.md
- [#2683](https://github.com/influxdata/influxdb/issues/2683): Add batching support to Graphite inputs.
- [#2687](https://github.com/influxdata/influxdb/issues/2687): Add batching support to Collectd inputs.
- [#2696](https://github.com/influxdata/influxdb/pull/2696): Add line protocol. This is now the preferred way to write data.
- [#2751](https://github.com/influxdata/influxdb/pull/2751): Add UDP input. UDP only supports the line protocol now.
- [#2684](https://github.com/influxdata/influxdb/pull/2684): Include client timeout configuration. Thanks @vladlopes!

### Bugfixes
- [#2776](https://github.com/influxdata/influxdb/issues/2776): Re-implement retention policy enforcement.
- [#2635](https://github.com/influxdata/influxdb/issues/2635): Fix querying against boolean field in WHERE clause.
- [#2644](https://github.com/influxdata/influxdb/issues/2644): Make SHOW queries work with FROM /<regex>/.
- [#2501](https://github.com/influxdata/influxdb/issues/2501): Name the FlagSet for the shell and add a version flag. Thanks @neonstalwart
- [#2647](https://github.com/influxdata/influxdb/issues/2647): Fixes typos in sample config file - thanks @claws!

## v0.9.0-rc31 [2015-05-21]

### Features
- [#1822](https://github.com/influxdata/influxdb/issues/1822): Wire up DERIVATIVE aggregate
- [#1477](https://github.com/influxdata/influxdb/issues/1477): Wire up non_negative_derivative function
- [#2557](https://github.com/influxdata/influxdb/issues/2557): Fix false positive error with `GROUP BY time`
- [#1891](https://github.com/influxdata/influxdb/issues/1891): Wire up COUNT DISTINCT aggregate
- [#1989](https://github.com/influxdata/influxdb/issues/1989): Implement `SELECT tagName FROM m`

### Bugfixes
- [#2545](https://github.com/influxdata/influxdb/pull/2545): Use "value" as the field name for graphite input. Thanks @cannium.
- [#2558](https://github.com/influxdata/influxdb/pull/2558): Fix client response check - thanks @vladlopes!
- [#2566](https://github.com/influxdata/influxdb/pull/2566): Wait until each data write has been commited by the Raft cluster.
- [#2602](https://github.com/influxdata/influxdb/pull/2602): CLI execute command exits without cleaning up liner package.
- [#2610](https://github.com/influxdata/influxdb/pull/2610): Fix shard group creation
- [#2596](https://github.com/influxdata/influxdb/pull/2596): RC30: `panic: runtime error: index out of range` when insert data points.
- [#2592](https://github.com/influxdata/influxdb/pull/2592): Should return an error if user attempts to group by a field.
- [#2499](https://github.com/influxdata/influxdb/pull/2499): Issuing a select query with tag as a values causes panic.
- [#2612](https://github.com/influxdata/influxdb/pull/2612): Query planner should validate distinct is passed a field.
- [#2531](https://github.com/influxdata/influxdb/issues/2531): Fix select with 3 or more terms in where clause.
- [#2564](https://github.com/influxdata/influxdb/issues/2564): Change "name" to "measurement" in JSON for writes.

## PRs
- [#2569](https://github.com/influxdata/influxdb/pull/2569): Add derivative functions
- [#2598](https://github.com/influxdata/influxdb/pull/2598): Implement tag support in SELECT statements
- [#2624](https://github.com/influxdata/influxdb/pull/2624): Remove references to SeriesID in `DROP SERIES` handlers.

## v0.9.0-rc30 [2015-05-12]

### Release Notes

This release has a breaking API change for writes -- the field previously called `timestamp` has been renamed to `time`.

### Features
- [#2254](https://github.com/influxdata/influxdb/pull/2254): Add Support for OpenTSDB HTTP interface. Thanks @tcolgate
- [#2525](https://github.com/influxdata/influxdb/pull/2525): Serve broker diagnostics over HTTP
- [#2186](https://github.com/influxdata/influxdb/pull/2186): The default status code for queries is now `200 OK`
- [#2298](https://github.com/influxdata/influxdb/pull/2298): Successful writes now return a status code of `204 No Content` - thanks @neonstalwart!
- [#2549](https://github.com/influxdata/influxdb/pull/2549): Raft election timeout to 5 seconds, so system is more forgiving of CPU loads.
- [#2568](https://github.com/influxdata/influxdb/pull/2568): Wire up SELECT DISTINCT.

### Bugfixes
- [#2535](https://github.com/influxdata/influxdb/pull/2535): Return exit status 0 if influxd already running. Thanks @haim0n.
- [#2521](https://github.com/influxdata/influxdb/pull/2521): Don't truncate topic data until fully replicated.
- [#2509](https://github.com/influxdata/influxdb/pull/2509): Parse config file correctly during restore. Thanks @neonstalwart
- [#2536](https://github.com/influxdata/influxdb/issues/2532): Set leader ID on restart of single-node cluster.
- [#2448](https://github.com/influxdata/influxdb/pull/2448): Fix inconsistent data type - thanks @cannium!
- [#2108](https://github.com/influxdata/influxdb/issues/2108): Change `timestamp` to `time` - thanks @neonstalwart!
- [#2539](https://github.com/influxdata/influxdb/issues/2539): Add additional vote request logging.
- [#2541](https://github.com/influxdata/influxdb/issues/2541): Update messaging client connection index with every message.
- [#2542](https://github.com/influxdata/influxdb/issues/2542): Throw parser error for invalid aggregate without where time.
- [#2548](https://github.com/influxdata/influxdb/issues/2548): Return an error when numeric aggregate applied to non-numeric data.
- [#2487](https://github.com/influxdata/influxdb/issues/2487): Aggregate query with exact timestamp causes panic. Thanks @neonstalwart!
- [#2552](https://github.com/influxdata/influxdb/issues/2552): Run CQ that is actually passed into go-routine.
- [#2553](https://github.com/influxdata/influxdb/issues/2553): Fix race condition during CQ execution.
- [#2557](https://github.com/influxdata/influxdb/issues/2557): RC30 WHERE time filter Regression.

## v0.9.0-rc29 [2015-05-05]

### Features
- [#2410](https://github.com/influxdata/influxdb/pull/2410): If needed, brokers respond with data nodes for peer shard replication.
- [#2469](https://github.com/influxdata/influxdb/pull/2469): Reduce default max topic size from 1GB to 50MB.
- [#1824](https://github.com/influxdata/influxdb/pull/1824): Wire up MEDIAN aggregate. Thanks @neonstalwart!

### Bugfixes
- [#2446](https://github.com/influxdata/influxdb/pull/2446): Correctly count number of queries executed. Thanks @neonstalwart
- [#2452](https://github.com/influxdata/influxdb/issues/2452): Fix panic with shard stats on multiple clusters
- [#2453](https://github.com/influxdata/influxdb/pull/2453): Do not require snapshot on Log.WriteEntriesTo().
- [#2460](https://github.com/influxdata/influxdb/issues/2460): Collectd input should use "value" for fields values. Fixes 2412. Thanks @josh-padnick
- [#2465](https://github.com/influxdata/influxdb/pull/2465): HTTP response logging paniced with chunked requests. Thanks @Jackkoz
- [#2475](https://github.com/influxdata/influxdb/pull/2475): RLock server when checking if shards groups are required during write.
- [#2471](https://github.com/influxdata/influxdb/issues/2471): Function calls normalized to be lower case. Fixes percentile not working when called uppercase. Thanks @neonstalwart
- [#2281](https://github.com/influxdata/influxdb/issues/2281): Fix Bad Escape error when parsing regex

## v0.9.0-rc28 [2015-04-27]

### Features
- [#2410](https://github.com/influxdata/influxdb/pull/2410) Allow configuration of Raft timers
- [#2354](https://github.com/influxdata/influxdb/pull/2354) Wire up STDDEV. Thanks @neonstalwart!

### Bugfixes
- [#2374](https://github.com/influxdata/influxdb/issues/2374): Two different panics during SELECT percentile
- [#2404](https://github.com/influxdata/influxdb/pull/2404): Mean and percentile function fixes
- [#2408](https://github.com/influxdata/influxdb/pull/2408): Fix snapshot 500 error
- [#1896](https://github.com/influxdata/influxdb/issues/1896): Excessive heartbeater logging of "connection refused" on cluster node stop
- [#2418](https://github.com/influxdata/influxdb/pull/2418): Fix raft node getting stuck in candidate state
- [#2415](https://github.com/influxdata/influxdb/pull/2415): Raft leader ID now set on election after failover. Thanks @xiaost
- [#2426](https://github.com/influxdata/influxdb/pull/2426): Fix race condition around listener address in openTSDB server.
- [#2426](https://github.com/influxdata/influxdb/pull/2426): Fix race condition around listener address in Graphite server.
- [#2429](https://github.com/influxdata/influxdb/pull/2429): Ensure no field value is null.
- [#2431](https://github.com/influxdata/influxdb/pull/2431): Always append shard path in diags. Thanks @marcosnils
- [#2441](https://github.com/influxdata/influxdb/pull/2441): Correctly release server RLock during "drop series".
- [#2445](https://github.com/influxdata/influxdb/pull/2445): Read locks and data race fixes

## v0.9.0-rc27 [04-23-2015]

### Features
- [#2398](https://github.com/influxdata/influxdb/pull/2398) Track more stats and report errors for shards.

### Bugfixes
- [#2370](https://github.com/influxdata/influxdb/pull/2370): Fix data race in openTSDB endpoint.
- [#2371](https://github.com/influxdata/influxdb/pull/2371): Don't set client to nil when closing broker Fixes #2352
- [#2372](https://github.com/influxdata/influxdb/pull/2372): Fix data race in graphite endpoint.
- [#2373](https://github.com/influxdata/influxdb/pull/2373): Actually allow HTTP logging to be controlled.
- [#2376](https://github.com/influxdata/influxdb/pull/2376): Encode all types of integers. Thanks @jtakkala.
- [#2376](https://github.com/influxdata/influxdb/pull/2376): Add shard path to existing diags value. Fix issue #2369.
- [#2386](https://github.com/influxdata/influxdb/pull/2386): Fix shard datanodes stats getting appended too many times
- [#2393](https://github.com/influxdata/influxdb/pull/2393): Fix default hostname for connecting to cluster.
- [#2390](https://github.com/influxdata/influxdb/pull/2390): Handle large sums when calculating means - thanks @neonstalwart!
- [#2391](https://github.com/influxdata/influxdb/pull/2391): Unable to write points through Go client when authentication enabled
- [#2400](https://github.com/influxdata/influxdb/pull/2400): Always send auth headers for client requests if present

## v0.9.0-rc26 [04-21-2015]

### Features
- [#2301](https://github.com/influxdata/influxdb/pull/2301): Distributed query load balancing and failover
- [#2336](https://github.com/influxdata/influxdb/pull/2336): Handle distributed queries when shards != data nodes
- [#2353](https://github.com/influxdata/influxdb/pull/2353): Distributed Query/Clustering Fixes

### Bugfixes
- [#2297](https://github.com/influxdata/influxdb/pull/2297): create /var/run during startup. Thanks @neonstalwart.
- [#2312](https://github.com/influxdata/influxdb/pull/2312): Re-use httpclient for continuous queries
- [#2318](https://github.com/influxdata/influxdb/pull/2318): Remove pointless use of 'done' channel for collectd.
- [#2242](https://github.com/influxdata/influxdb/pull/2242): Distributed Query should balance requests
- [#2243](https://github.com/influxdata/influxdb/pull/2243): Use Limit Reader instead of fixed 1MB/1GB slice for DQ
- [#2190](https://github.com/influxdata/influxdb/pull/2190): Implement failover to other data nodes for distributed queries
- [#2324](https://github.com/influxdata/influxdb/issues/2324): Race in Broker.Close()/Broker.RunContinousQueryProcessing()
- [#2325](https://github.com/influxdata/influxdb/pull/2325): Cluster open fixes
- [#2326](https://github.com/influxdata/influxdb/pull/2326): Fix parse error in CREATE CONTINUOUS QUERY
- [#2300](https://github.com/influxdata/influxdb/pull/2300): Refactor integration tests.  Properly close Graphite/OpenTSDB listeners.
- [#2338](https://github.com/influxdata/influxdb/pull/2338): Fix panic if tag key isn't double quoted when it should have been
- [#2340](https://github.com/influxdata/influxdb/pull/2340): Fix SHOW DIAGNOSTICS panic if any shard was non-local.
- [#2351](https://github.com/influxdata/influxdb/pull/2351): Fix data race by rlocking shard during diagnostics.
- [#2348](https://github.com/influxdata/influxdb/pull/2348): Data node fail to join cluster in 0.9.0rc25
- [#2343](https://github.com/influxdata/influxdb/pull/2343): Node falls behind Metastore updates
- [#2334](https://github.com/influxdata/influxdb/pull/2334): Test Partial replication is very problematic
- [#2272](https://github.com/influxdata/influxdb/pull/2272): clustering: influxdb 0.9.0-rc23 panics when doing a GET with merge_metrics in a
- [#2350](https://github.com/influxdata/influxdb/pull/2350): Issue fix for :influxd -hostname localhost.
- [#2367](https://github.com/influxdata/influxdb/pull/2367): PR for issue #2350 - Always use localhost, not host name.

## v0.9.0-rc25 [2015-04-15]

### Bugfixes
- [#2282](https://github.com/influxdata/influxdb/pull/2282): Use "value" as field name for OpenTSDB input.
- [#2283](https://github.com/influxdata/influxdb/pull/2283): Fix bug when restarting an entire existing cluster.
- [#2293](https://github.com/influxdata/influxdb/pull/2293): Open cluster listener before starting broker.
- [#2287](https://github.com/influxdata/influxdb/pull/2287): Fix data race during SHOW RETENTION POLICIES.
- [#2288](https://github.com/influxdata/influxdb/pull/2288): Fix expression parsing bug.
- [#2294](https://github.com/influxdata/influxdb/pull/2294): Fix async response flushing (invalid chunked response error).

## Features
- [#2276](https://github.com/influxdata/influxdb/pull/2276): Broker topic truncation.
- [#2292](https://github.com/influxdata/influxdb/pull/2292): Wire up drop CQ statement - thanks @neonstalwart!
- [#2290](https://github.com/influxdata/influxdb/pull/2290): Allow hostname argument to override default config - thanks @neonstalwart!
- [#2295](https://github.com/influxdata/influxdb/pull/2295): Use nil as default return value for MapCount - thanks @neonstalwart!
- [#2246](https://github.com/influxdata/influxdb/pull/2246): Allow HTTP logging to be controlled.

## v0.9.0-rc24 [2015-04-13]

### Bugfixes
- [#2255](https://github.com/influxdata/influxdb/pull/2255): Fix panic when changing default retention policy.
- [#2257](https://github.com/influxdata/influxdb/pull/2257): Add "snapshotting" pseudo state & log entry cache.
- [#2261](https://github.com/influxdata/influxdb/pull/2261): Support int64 value types.
- [#2191](https://github.com/influxdata/influxdb/pull/2191): Case-insensitive check for "fill"
- [#2274](https://github.com/influxdata/influxdb/pull/2274): Snapshot and HTTP API endpoints
- [#2265](https://github.com/influxdata/influxdb/pull/2265): Fix auth for CLI.

## v0.9.0-rc23 [2015-04-11]

### Features
- [#2202](https://github.com/influxdata/influxdb/pull/2202): Initial implementation of Distributed Queries
- [#2202](https://github.com/influxdata/influxdb/pull/2202): 64-bit Series IDs. INCOMPATIBLE WITH PREVIOUS DATASTORES.

### Bugfixes
- [#2225](https://github.com/influxdata/influxdb/pull/2225): Make keywords completely case insensitive
- [#2228](https://github.com/influxdata/influxdb/pull/2228): Accept keyword default unquoted in ALTER RETENTION POLICY statement
- [#2236](https://github.com/influxdata/influxdb/pull/2236): Immediate term changes, fix stale write issue, net/http/pprof
- [#2213](https://github.com/influxdata/influxdb/pull/2213): Seed random number generator for election timeout. Thanks @cannium.

## v0.9.0-rc22 [2015-04-09]

### Features
- [#2214](https://github.com/influxdata/influxdb/pull/2214): Added the option to influx CLI to execute single command and exit. Thanks @n1tr0g

### Bugfixes
- [#2223](https://github.com/influxdata/influxdb/pull/2223): Always notify term change on RequestVote

## v0.9.0-rc21 [2015-04-09]

### Features
- [#870](https://github.com/influxdata/influxdb/pull/870): Add support for OpenTSDB telnet input protocol. Thanks @tcolgate
- [#2180](https://github.com/influxdata/influxdb/pull/2180): Allow http write handler to decode gzipped body
- [#2175](https://github.com/influxdata/influxdb/pull/2175): Separate broker and data nodes
- [#2158](https://github.com/influxdata/influxdb/pull/2158): Allow user password to be changed. Thanks @n1tr0g
- [#2201](https://github.com/influxdata/influxdb/pull/2201): Bring back config join URLs
- [#2121](https://github.com/influxdata/influxdb/pull/2121): Parser refactor

### Bugfixes
- [#2181](https://github.com/influxdata/influxdb/pull/2181): Fix panic on "SHOW DIAGNOSTICS".
- [#2170](https://github.com/influxdata/influxdb/pull/2170): Make sure queries on missing tags return 200 status.
- [#2197](https://github.com/influxdata/influxdb/pull/2197): Lock server during Open().
- [#2200](https://github.com/influxdata/influxdb/pull/2200): Re-enable Continuous Queries.
- [#2203](https://github.com/influxdata/influxdb/pull/2203): Fix race condition on continuous queries.
- [#2217](https://github.com/influxdata/influxdb/pull/2217): Only revert to follower if new term is greater.
- [#2219](https://github.com/influxdata/influxdb/pull/2219): Persist term change to disk when candidate. Thanks @cannium

## v0.9.0-rc20 [2015-04-04]

### Features
- [#2128](https://github.com/influxdata/influxdb/pull/2128): Data node discovery from brokers
- [#2142](https://github.com/influxdata/influxdb/pull/2142): Support chunked queries
- [#2154](https://github.com/influxdata/influxdb/pull/2154): Node redirection
- [#2168](https://github.com/influxdata/influxdb/pull/2168): Return raft term from vote, add term logging

### Bugfixes
- [#2147](https://github.com/influxdata/influxdb/pull/2147): Set Go Max procs in a better location
- [#2137](https://github.com/influxdata/influxdb/pull/2137): Refactor `results` to `response`. Breaking Go Client change.
- [#2151](https://github.com/influxdata/influxdb/pull/2151): Ignore replay commands on the metastore.
- [#2152](https://github.com/influxdata/influxdb/issues/2152): Influxd process with stats enabled crashing with 'Unsuported protocol scheme for ""'
- [#2156](https://github.com/influxdata/influxdb/pull/2156): Propagate error when resolving UDP address in Graphite UDP server.
- [#2163](https://github.com/influxdata/influxdb/pull/2163): Fix up paths for default data and run storage.
- [#2164](https://github.com/influxdata/influxdb/pull/2164): Append STDOUT/STDERR in initscript.
- [#2165](https://github.com/influxdata/influxdb/pull/2165): Better name for config section for stats and diags.
- [#2165](https://github.com/influxdata/influxdb/pull/2165): Monitoring database and retention policy are not configurable.
- [#2167](https://github.com/influxdata/influxdb/pull/2167): Add broker log recovery.
- [#2166](https://github.com/influxdata/influxdb/pull/2166): Don't panic if presented with a field of unknown type.
- [#2149](https://github.com/influxdata/influxdb/pull/2149): Fix unit tests for win32 when directory doesn't exist.
- [#2150](https://github.com/influxdata/influxdb/pull/2150): Fix unit tests for win32 when a connection is refused.

## v0.9.0-rc19 [2015-04-01]

### Features
- [#2143](https://github.com/influxdata/influxdb/pull/2143): Add raft term logging.

### Bugfixes
- [#2145](https://github.com/influxdata/influxdb/pull/2145): Encode toml durations correctly which fixes default configuration generation `influxd config`.

## v0.9.0-rc18 [2015-03-31]

### Bugfixes
- [#2100](https://github.com/influxdata/influxdb/pull/2100): Use channel to synchronize collectd shutdown.
- [#2100](https://github.com/influxdata/influxdb/pull/2100): Synchronize access to shard index.
- [#2131](https://github.com/influxdata/influxdb/pull/2131): Optimize marshalTags().
- [#2130](https://github.com/influxdata/influxdb/pull/2130): Make fewer calls to marshalTags().
- [#2105](https://github.com/influxdata/influxdb/pull/2105): Support != for tag values. Fix issue #2097, thanks to @smonkewitz for bug report.
- [#2105](https://github.com/influxdata/influxdb/pull/2105): Support !~ tags values.
- [#2138](https://github.com/influxdata/influxdb/pull/2136): Use map for marshaledTags cache.

## v0.9.0-rc17 [2015-03-29]

### Features
- [#2076](https://github.com/influxdata/influxdb/pull/2076): Separate stdout and stderr output in init.d script
- [#2091](https://github.com/influxdata/influxdb/pull/2091): Support disabling snapshot endpoint.
- [#2081](https://github.com/influxdata/influxdb/pull/2081): Support writing diagnostic data into the internal database.
- [#2095](https://github.com/influxdata/influxdb/pull/2095): Improved InfluxDB client docs. Thanks @derailed

### Bugfixes
- [#2093](https://github.com/influxdata/influxdb/pull/2093): Point precision not marshalled correctly. Thanks @derailed
- [#2084](https://github.com/influxdata/influxdb/pull/2084): Allowing leading underscores in identifiers.
- [#2080](https://github.com/influxdata/influxdb/pull/2080): Graphite logs in seconds, not milliseconds.
- [#2101](https://github.com/influxdata/influxdb/pull/2101): SHOW DATABASES should name returned series "databases".
- [#2104](https://github.com/influxdata/influxdb/pull/2104): Include NEQ when calculating field filters.
- [#2112](https://github.com/influxdata/influxdb/pull/2112): Set GOMAXPROCS on startup. This may have been causing extra leader elections, which would cause a number of other bugs or instability.
- [#2111](https://github.com/influxdata/influxdb/pull/2111) and [#2025](https://github.com/influxdata/influxdb/issues/2025): Raft stability fixes. Non-contiguous log error and others.
- [#2114](https://github.com/influxdata/influxdb/pull/2114): Correctly start influxd on platforms without start-stop-daemon.

## v0.9.0-rc16 [2015-03-24]

### Features
- [#2058](https://github.com/influxdata/influxdb/pull/2058): Track number of queries executed in stats.
- [#2059](https://github.com/influxdata/influxdb/pull/2059): Retention policies sorted by name on return to client.
- [#2061](https://github.com/influxdata/influxdb/pull/2061): Implement SHOW DIAGNOSTICS.
- [#2064](https://github.com/influxdata/influxdb/pull/2064): Allow init.d script to return influxd version.
- [#2053](https://github.com/influxdata/influxdb/pull/2053): Implment backup and restore.
- [#1631](https://github.com/influxdata/influxdb/pull/1631): Wire up DROP CONTINUOUS QUERY.

### Bugfixes
- [#2037](https://github.com/influxdata/influxdb/pull/2037): Don't check 'configExists' at Run() level.
- [#2039](https://github.com/influxdata/influxdb/pull/2039): Don't panic if getting current user fails.
- [#2034](https://github.com/influxdata/influxdb/pull/2034): GROUP BY should require an aggregate.
- [#2040](https://github.com/influxdata/influxdb/pull/2040): Add missing top-level help for config command.
- [#2057](https://github.com/influxdata/influxdb/pull/2057): Move racy "in order" test to integration test suite.
- [#2060](https://github.com/influxdata/influxdb/pull/2060): Reload server shard map on restart.
- [#2068](https://github.com/influxdata/influxdb/pull/2068): Fix misspelled JSON field.
- [#2067](https://github.com/influxdata/influxdb/pull/2067): Fixed issue where some queries didn't properly pull back data (introduced in RC15). Fixing intervals for GROUP BY.

## v0.9.0-rc15 [2015-03-19]

### Features
- [#2000](https://github.com/influxdata/influxdb/pull/2000): Log broker path when broker fails to start. Thanks @gst.
- [#2007](https://github.com/influxdata/influxdb/pull/2007): Track shard-level stats.

### Bugfixes
- [#2001](https://github.com/influxdata/influxdb/pull/2001): Ensure measurement not found returns status code 200.
- [#1985](https://github.com/influxdata/influxdb/pull/1985): Set content-type JSON header before actually writing header. Thanks @dstrek.
- [#2003](https://github.com/influxdata/influxdb/pull/2003): Set timestamp when writing monitoring stats.
- [#2004](https://github.com/influxdata/influxdb/pull/2004): Limit group by to MaxGroupByPoints (currently 100,000).
- [#2016](https://github.com/influxdata/influxdb/pull/2016): Fixing bucket alignment for group by. Thanks @jnutzmann
- [#2021](https://github.com/influxdata/influxdb/pull/2021): Remove unnecessary formatting from log message. Thanks @simonkern


## v0.9.0-rc14 [2015-03-18]

### Bugfixes
- [#1999](https://github.com/influxdata/influxdb/pull/1999): Return status code 200 for measurement not found errors on show series.

## v0.9.0-rc13 [2015-03-17]

### Features
- [#1974](https://github.com/influxdata/influxdb/pull/1974): Add time taken for request to the http server logs.

### Bugfixes
- [#1971](https://github.com/influxdata/influxdb/pull/1971): Fix leader id initialization.
- [#1975](https://github.com/influxdata/influxdb/pull/1975): Require `q` parameter for query endpoint.
- [#1969](https://github.com/influxdata/influxdb/pull/1969): Print loaded config.
- [#1987](https://github.com/influxdata/influxdb/pull/1987): Fix config print startup statement for when no config is provided.
- [#1990](https://github.com/influxdata/influxdb/pull/1990): Drop measurement was taking too long due to transactions.

## v0.9.0-rc12 [2015-03-15]

### Bugfixes
- [#1942](https://github.com/influxdata/influxdb/pull/1942): Sort wildcard names.
- [#1957](https://github.com/influxdata/influxdb/pull/1957): Graphite numbers are always float64.
- [#1955](https://github.com/influxdata/influxdb/pull/1955): Prohibit creation of databases with no name. Thanks @dullgiulio
- [#1952](https://github.com/influxdata/influxdb/pull/1952): Handle delete statement with an error. Thanks again to @dullgiulio

### Features
- [#1935](https://github.com/influxdata/influxdb/pull/1935): Implement stateless broker for Raft.
- [#1936](https://github.com/influxdata/influxdb/pull/1936): Implement "SHOW STATS" and self-monitoring

### Features
- [#1909](https://github.com/influxdata/influxdb/pull/1909): Implement a dump command.

## v0.9.0-rc11 [2015-03-13]

### Bugfixes
- [#1917](https://github.com/influxdata/influxdb/pull/1902): Creating Infinite Retention Policy Failed.
- [#1758](https://github.com/influxdata/influxdb/pull/1758): Add Graphite Integration Test.
- [#1929](https://github.com/influxdata/influxdb/pull/1929): Default Retention Policy incorrectly auto created.
- [#1930](https://github.com/influxdata/influxdb/pull/1930): Auto create database for graphite if not specified.
- [#1908](https://github.com/influxdata/influxdb/pull/1908): Cosmetic CLI output fixes.
- [#1931](https://github.com/influxdata/influxdb/pull/1931): Add default column to SHOW RETENTION POLICIES.
- [#1937](https://github.com/influxdata/influxdb/pull/1937): OFFSET should be allowed to be 0.

### Features
- [#1902](https://github.com/influxdata/influxdb/pull/1902): Enforce retention policies to have a minimum duration.
- [#1906](https://github.com/influxdata/influxdb/pull/1906): Add show servers to query language.
- [#1925](https://github.com/influxdata/influxdb/pull/1925): Add `fill(none)`, `fill(previous)`, and `fill(<num>)` to queries.

## v0.9.0-rc10 [2015-03-09]

### Bugfixes
- [#1867](https://github.com/influxdata/influxdb/pull/1867): Fix race accessing topic replicas map
- [#1864](https://github.com/influxdata/influxdb/pull/1864): fix race in startStateLoop
- [#1753](https://github.com/influxdata/influxdb/pull/1874): Do Not Panic on Missing Dirs
- [#1877](https://github.com/influxdata/influxdb/pull/1877): Broker clients track broker leader
- [#1862](https://github.com/influxdata/influxdb/pull/1862): Fix memory leak in `httpd.serveWait`. Thanks @mountkin
- [#1883](https://github.com/influxdata/influxdb/pull/1883): RLock server during retention policy enforcement. Thanks @grisha
- [#1868](https://github.com/influxdata/influxdb/pull/1868): Use `BatchPoints` for `client.Write` method. Thanks @vladlopes, @georgmu, @d2g, @evanphx, @akolosov.
- [#1881](https://github.com/influxdata/influxdb/pull/1881): Update documentation for `client` package.  Misc library tweaks.
- Fix queries with multiple where clauses on tags, times and fields. Fix queries that have where clauses on fields not in the select

### Features
- [#1875](https://github.com/influxdata/influxdb/pull/1875): Support trace logging of Raft.
- [#1895](https://github.com/influxdata/influxdb/pull/1895): Auto-create a retention policy when a database is created.
- [#1897](https://github.com/influxdata/influxdb/pull/1897): Pre-create shard groups.
- [#1900](https://github.com/influxdata/influxdb/pull/1900): Change `LIMIT` to `SLIMIT` and implement `LIMIT` and `OFFSET`

## v0.9.0-rc9 [2015-03-06]

### Bugfixes
- [#1872](https://github.com/influxdata/influxdb/pull/1872): Fix "stale term" errors with raft

## v0.9.0-rc8 [2015-03-05]

### Bugfixes
- [#1836](https://github.com/influxdata/influxdb/pull/1836): Store each parsed shell command in history file.
- [#1789](https://github.com/influxdata/influxdb/pull/1789): add --config-files option to fpm command. Thanks @kylezh
- [#1859](https://github.com/influxdata/influxdb/pull/1859): Queries with a `GROUP BY *` clause were returning a 500 if done against a measurement that didn't exist

### Features
- [#1755](https://github.com/influxdata/influxdb/pull/1848): Support JSON data ingest over UDP
- [#1857](https://github.com/influxdata/influxdb/pull/1857): Support retention policies with infinite duration
- [#1858](https://github.com/influxdata/influxdb/pull/1858): Enable detailed tracing of write path

## v0.9.0-rc7 [2015-03-02]

### Features
- [#1813](https://github.com/influxdata/influxdb/pull/1813): Queries for missing measurements or fields now return a 200 with an error message in the series JSON.
- [#1826](https://github.com/influxdata/influxdb/pull/1826), [#1827](https://github.com/influxdata/influxdb/pull/1827): Fixed queries with `WHERE` clauses against fields.

### Bugfixes

- [#1744](https://github.com/influxdata/influxdb/pull/1744): Allow retention policies to be modified without specifying replication factor. Thanks @kylezh
- [#1809](https://github.com/influxdata/influxdb/pull/1809): Packaging post-install script unconditionally removes init.d symlink. Thanks @sineos

## v0.9.0-rc6 [2015-02-27]

### Bugfixes

- [#1780](https://github.com/influxdata/influxdb/pull/1780): Malformed identifiers get through the parser
- [#1775](https://github.com/influxdata/influxdb/pull/1775): Panic "index out of range" on some queries
- [#1744](https://github.com/influxdata/influxdb/pull/1744): Select shard groups which completely encompass time range. Thanks @kylezh.

## v0.9.0-rc5 [2015-02-27]

### Bugfixes

- [#1752](https://github.com/influxdata/influxdb/pull/1752): remove debug log output from collectd.
- [#1720](https://github.com/influxdata/influxdb/pull/1720): Parse Series IDs as unsigned 32-bits.
- [#1767](https://github.com/influxdata/influxdb/pull/1767): Drop Series was failing across shards.  Issue #1761.
- [#1773](https://github.com/influxdata/influxdb/pull/1773): Fix bug when merging series together that have unequal number of points in a group by interval
- [#1771](https://github.com/influxdata/influxdb/pull/1771): Make `SHOW SERIES` return IDs and support `LIMIT` and `OFFSET`

### Features

- [#1698](https://github.com/influxdata/influxdb/pull/1698): Wire up DROP MEASUREMENT

## v0.9.0-rc4 [2015-02-24]

### Bugfixes

- Fix authentication issue with continuous queries
- Print version in the log on startup

## v0.9.0-rc3 [2015-02-23]

### Features

- [#1659](https://github.com/influxdata/influxdb/pull/1659): WHERE against regexes: `WHERE =~ '.*asdf'
- [#1580](https://github.com/influxdata/influxdb/pull/1580): Add support for fields with bool, int, or string data types
- [#1687](https://github.com/influxdata/influxdb/pull/1687): Change `Rows` to `Series` in results output. BREAKING API CHANGE
- [#1629](https://github.com/influxdata/influxdb/pull/1629): Add support for `DROP SERIES` queries
- [#1632](https://github.com/influxdata/influxdb/pull/1632): Add support for `GROUP BY *` to return all series within a measurement
- [#1689](https://github.com/influxdata/influxdb/pull/1689): Change `SHOW TAG VALUES WITH KEY="foo"` to use the key name in the result. BREAKING API CHANGE
- [#1699](https://github.com/influxdata/influxdb/pull/1699): Add CPU and memory profiling options to daemon
- [#1672](https://github.com/influxdata/influxdb/pull/1672): Add index tracking to metastore. Makes downed node recovery actually work
- [#1591](https://github.com/influxdata/influxdb/pull/1591): Add `spread` aggregate function
- [#1576](https://github.com/influxdata/influxdb/pull/1576): Add `first` and `last` aggregate functions
- [#1573](https://github.com/influxdata/influxdb/pull/1573): Add `stddev` aggregate function
- [#1565](https://github.com/influxdata/influxdb/pull/1565): Add the admin interface back into the server and update for new API
- [#1562](https://github.com/influxdata/influxdb/pull/1562): Enforce retention policies
- [#1700](https://github.com/influxdata/influxdb/pull/1700): Change `Values` to `Fields` on writes.  BREAKING API CHANGE
- [#1706](https://github.com/influxdata/influxdb/pull/1706): Add support for `LIMIT` and `OFFSET`, which work on the number of series returned in a query. To limit the number of data points use a `WHERE time` clause

### Bugfixes

- [#1636](https://github.com/influxdata/influxdb/issues/1636): Don't store number of fields in raw data. THIS IS A BREAKING DATA CHANGE. YOU MUST START WITH A FRESH DATABASE
- [#1701](https://github.com/influxdata/influxdb/pull/1701), [#1667](https://github.com/influxdata/influxdb/pull/1667), [#1663](https://github.com/influxdata/influxdb/pull/1663), [#1615](https://github.com/influxdata/influxdb/pull/1615): Raft fixes
- [#1644](https://github.com/influxdata/influxdb/pull/1644): Add batching support for significantly improved write performance
- [#1704](https://github.com/influxdata/influxdb/pull/1704): Fix queries that pull back raw data (i.e. ones without aggregate functions)
- [#1718](https://github.com/influxdata/influxdb/pull/1718): Return an error on write if any of the points are don't have at least one field
- [#1806](https://github.com/influxdata/influxdb/pull/1806): Fix regex parsing.  Change regex syntax to use / delimiters.


## v0.9.0-rc1,2 [no public release]

### Features

- Support for tags added
- New queries for showing measurement names, tag keys, and tag values
- Renamed shard spaces to retention policies
- Deprecated matching against regex in favor of explicit writing and querying on retention policies
- Pure Go InfluxQL parser
- Switch to BoltDB as underlying datastore
- BoltDB backed metastore to store schema information
- Updated HTTP API to only have two endpoints `/query` and `/write`
- Added all administrative functions to the query language
- Change cluster architecture to have brokers and data nodes
- Switch to streaming Raft implementation
- In memory inverted index of the tag data
- Pure Go implementation!

## v0.8.6 [2014-11-15]

### Features

- [Issue #973](https://github.com/influxdata/influxdb/issues/973). Support
  joining using a regex or list of time series
- [Issue #1068](https://github.com/influxdata/influxdb/issues/1068). Print
  the processor chain when the query is started

### Bugfixes

- [Issue #584](https://github.com/influxdata/influxdb/issues/584). Don't
  panic if the process died while initializing
- [Issue #663](https://github.com/influxdata/influxdb/issues/663). Make
  sure all sub servies are closed when are stopping InfluxDB
- [Issue #671](https://github.com/influxdata/influxdb/issues/671). Fix
  the Makefile package target for Mac OSX
- [Issue #800](https://github.com/influxdata/influxdb/issues/800). Use
  su instead of sudo in the init script. This fixes the startup problem
  on RHEL 6.
- [Issue #925](https://github.com/influxdata/influxdb/issues/925). Don't
  generate invalid query strings for single point queries
- [Issue #943](https://github.com/influxdata/influxdb/issues/943). Don't
  take two snapshots at the same time
- [Issue #947](https://github.com/influxdata/influxdb/issues/947). Exit
  nicely if the daemon doesn't have permission to write to the log.
- [Issue #959](https://github.com/influxdata/influxdb/issues/959). Stop using
  closed connections in the protobuf client.
- [Issue #978](https://github.com/influxdata/influxdb/issues/978). Check
  for valgrind and mercurial in the configure script
- [Issue #996](https://github.com/influxdata/influxdb/issues/996). Fill should
  fill the time range even if no points exists in the given time range
- [Issue #1008](https://github.com/influxdata/influxdb/issues/1008). Return
  an appropriate exit status code depending on whether the process exits
  due to an error or exits gracefully.
- [Issue #1024](https://github.com/influxdata/influxdb/issues/1024). Hitting
  open files limit causes influxdb to create shards in loop.
- [Issue #1069](https://github.com/influxdata/influxdb/issues/1069). Fix
  deprecated interface endpoint in Admin UI.
- [Issue #1076](https://github.com/influxdata/influxdb/issues/1076). Fix
  the timestamps of data points written by the collectd plugin. (Thanks,
  @renchap for reporting this bug)
- [Issue #1078](https://github.com/influxdata/influxdb/issues/1078). Make sure
  we don't resurrect shard directories for shards that have already expired
- [Issue #1085](https://github.com/influxdata/influxdb/issues/1085). Set
  the connection string of the local raft node
- [Issue #1092](https://github.com/influxdata/influxdb/issues/1093). Set
  the connection string of the local node in the raft snapshot.
- [Issue #1100](https://github.com/influxdata/influxdb/issues/1100). Removing
  a non-existent shard space causes the cluster to panic.
- [Issue #1113](https://github.com/influxdata/influxdb/issues/1113). A nil
  engine.ProcessorChain causes a panic.

## v0.8.5 [2014-10-27]

### Features

- [Issue #1055](https://github.com/influxdata/influxdb/issues/1055). Allow
  graphite and collectd input plugins to have separate binding address

### Bugfixes

- [Issue #1058](https://github.com/influxdata/influxdb/issues/1058). Use
  the query language instead of the continuous query endpoints that
  were removed in 0.8.4
- [Issue #1022](https://github.com/influxdata/influxdb/issues/1022). Return
  an +Inf or NaN instead of panicing when we encounter a divide by zero
- [Issue #821](https://github.com/influxdata/influxdb/issues/821). Don't
  scan through points when we hit the limit
- [Issue #1051](https://github.com/influxdata/influxdb/issues/1051). Fix
  timestamps when the collectd is used and low resolution timestamps
  is set.

## v0.8.4 [2014-10-24]

### Bugfixes

- Remove the continuous query api endpoints since the query language
  has all the features needed to list and delete continuous queries.
- [Issue #778](https://github.com/influxdata/influxdb/issues/778). Selecting
  from a non-existent series should give a better error message indicating
  that the series doesn't exist
- [Issue #988](https://github.com/influxdata/influxdb/issues/988). Check
  the arguments of `top()` and `bottom()`
- [Issue #1021](https://github.com/influxdata/influxdb/issues/1021). Make
  redirecting to standard output and standard error optional instead of
  going to `/dev/null`. This can now be configured by setting `$STDOUT`
  in `/etc/default/influxdb`
- [Issue #985](https://github.com/influxdata/influxdb/issues/985). Make
  sure we drop a shard only when there's no one using it. Otherwise, the
  shard can be closed when another goroutine is writing to it which will
  cause random errors and possibly corruption of the database.

### Features

- [Issue #1047](https://github.com/influxdata/influxdb/issues/1047). Allow
  merge() to take a list of series (as opposed to a regex in #72)

## v0.8.4-rc.1 [2014-10-21]

### Bugfixes

- [Issue #1040](https://github.com/influxdata/influxdb/issues/1040). Revert
  to older raft snapshot if the latest one is corrupted
- [Issue #1004](https://github.com/influxdata/influxdb/issues/1004). Querying
  for data outside of existing shards returns an empty response instead of
  throwing a `Couldn't lookup columns` error
- [Issue #1020](https://github.com/influxdata/influxdb/issues/1020). Change
  init script exit codes to conform to the lsb standards. (Thanks, @spuder)
- [Issue #1011](https://github.com/influxdata/influxdb/issues/1011). Fix
  the tarball for homebrew so that rocksdb is included and the directory
  structure is clean
- [Issue #1007](https://github.com/influxdata/influxdb/issues/1007). Fix
  the content type when an error occurs and the client requests
  compression.
- [Issue #916](https://github.com/influxdata/influxdb/issues/916). Set
  the ulimit in the init script with a way to override the limit
- [Issue #742](https://github.com/influxdata/influxdb/issues/742). Fix
  rocksdb for Mac OSX
- [Issue #387](https://github.com/influxdata/influxdb/issues/387). Aggregations
  with group by time(1w), time(1m) and time(1y) (for week, month and
  year respectively) will cause the start time and end time of the bucket
  to fall on the logical boundaries of the week, month or year.
- [Issue #334](https://github.com/influxdata/influxdb/issues/334). Derivative
  for queries with group by time() and fill(), will take the difference
  between the first value in the bucket and the first value of the next
  bucket.
- [Issue #972](https://github.com/influxdata/influxdb/issues/972). Don't
  assign duplicate server ids

### Features

- [Issue #722](https://github.com/influxdata/influxdb/issues/722). Add
  an install target to the Makefile
- [Issue #1032](https://github.com/influxdata/influxdb/issues/1032). Include
  the admin ui static assets in the binary
- [Issue #1019](https://github.com/influxdata/influxdb/issues/1019). Upgrade
  to rocksdb 3.5.1
- [Issue #992](https://github.com/influxdata/influxdb/issues/992). Add
  an input plugin for collectd. (Thanks, @kimor79)
- [Issue #72](https://github.com/influxdata/influxdb/issues/72). Support merge
  for multiple series using regex syntax

## v0.8.3 [2014-09-24]

### Bugfixes

- [Issue #885](https://github.com/influxdata/influxdb/issues/885). Multiple
  queries separated by semicolons work as expected. Queries are process
  sequentially
- [Issue #652](https://github.com/influxdata/influxdb/issues/652). Return an
  error if an invalid column is used in the where clause
- [Issue #794](https://github.com/influxdata/influxdb/issues/794). Fix case
  insensitive regex matching
- [Issue #853](https://github.com/influxdata/influxdb/issues/853). Move
  cluster config from raft to API.
- [Issue #714](https://github.com/influxdata/influxdb/issues/714). Don't
  panic on invalid boolean operators.
- [Issue #843](https://github.com/influxdata/influxdb/issues/843). Prevent blank database names
- [Issue #780](https://github.com/influxdata/influxdb/issues/780). Fix
  fill() for all aggregators
- [Issue #923](https://github.com/influxdata/influxdb/issues/923). Enclose
  table names in double quotes in the result of GetQueryString()
- [Issue #923](https://github.com/influxdata/influxdb/issues/923). Enclose
  table names in double quotes in the result of GetQueryString()
- [Issue #967](https://github.com/influxdata/influxdb/issues/967). Return an
  error if the storage engine can't be created
- [Issue #954](https://github.com/influxdata/influxdb/issues/954). Don't automatically
  create shards which was causing too many shards to be created when used with
  grafana
- [Issue #939](https://github.com/influxdata/influxdb/issues/939). Aggregation should
  ignore null values and invalid values, e.g. strings with mean().
- [Issue #964](https://github.com/influxdata/influxdb/issues/964). Parse
  big int in queries properly.

## v0.8.2 [2014-09-05]

### Bugfixes

- [Issue #886](https://github.com/influxdata/influxdb/issues/886). Update shard space to not set defaults

- [Issue #867](https://github.com/influxdata/influxdb/issues/867). Add option to return shard space mappings in list series

### Bugfixes

- [Issue #652](https://github.com/influxdata/influxdb/issues/652). Return
  a meaningful error if an invalid column is used in where clause
  after joining multiple series

## v0.8.2 [2014-09-08]

### Features

- Added API endpoint to update shard space definitions

### Bugfixes

- [Issue #886](https://github.com/influxdata/influxdb/issues/886). Shard space regexes reset after restart of InfluxDB

## v0.8.1 [2014-09-03]

- [Issue #896](https://github.com/influxdata/influxdb/issues/896). Allow logging to syslog. Thanks @malthe

### Bugfixes

- [Issue #868](https://github.com/influxdata/influxdb/issues/868). Don't panic when upgrading a snapshot from 0.7.x
- [Issue #887](https://github.com/influxdata/influxdb/issues/887). The first continuous query shouldn't trigger backfill if it had backfill disabled
- [Issue #674](https://github.com/influxdata/influxdb/issues/674). Graceful exit when config file is invalid. (Thanks, @DavidBord)
- [Issue #857](https://github.com/influxdata/influxdb/issues/857). More informative list servers api. (Thanks, @oliveagle)

## v0.8.0 [2014-08-22]

### Features

- [Issue #850](https://github.com/influxdata/influxdb/issues/850). Makes the server listing more informative

### Bugfixes

- [Issue #779](https://github.com/influxdata/influxdb/issues/779). Deleting expired shards isn't thread safe.
- [Issue #860](https://github.com/influxdata/influxdb/issues/860). Load database config should validate shard spaces.
- [Issue #862](https://github.com/influxdata/influxdb/issues/862). Data migrator should have option to set delay time.

## v0.8.0-rc.5 [2014-08-15]

### Features

- [Issue #376](https://github.com/influxdata/influxdb/issues/376). List series should support regex filtering
- [Issue #745](https://github.com/influxdata/influxdb/issues/745). Add continuous queries to the database config
- [Issue #746](https://github.com/influxdata/influxdb/issues/746). Add data migration tool for 0.8.0

### Bugfixes

- [Issue #426](https://github.com/influxdata/influxdb/issues/426). Fill should fill the entire time range that is requested
- [Issue #740](https://github.com/influxdata/influxdb/issues/740). Don't emit non existent fields when joining series with different fields
- [Issue #744](https://github.com/influxdata/influxdb/issues/744). Admin site should have all assets locally
- [Issue #767](https://github.com/influxdata/influxdb/issues/768). Remove shards whenever they expire
- [Issue #781](https://github.com/influxdata/influxdb/issues/781). Don't emit non existent fields when joining series with different fields
- [Issue #791](https://github.com/influxdata/influxdb/issues/791). Move database config loader to be an API endpoint
- [Issue #809](https://github.com/influxdata/influxdb/issues/809). Migration path from 0.7 -> 0.8
- [Issue #811](https://github.com/influxdata/influxdb/issues/811). Gogoprotobuf removed `ErrWrongType`, which is depended on by Raft
- [Issue #820](https://github.com/influxdata/influxdb/issues/820). Query non-local shard with time range to avoid getting back points not in time range
- [Issue #827](https://github.com/influxdata/influxdb/issues/827). Don't leak file descriptors in the WAL
- [Issue #830](https://github.com/influxdata/influxdb/issues/830). List series should return series in lexicographic sorted order
- [Issue #831](https://github.com/influxdata/influxdb/issues/831). Move create shard space to be db specific

## v0.8.0-rc.4 [2014-07-29]

### Bugfixes

- [Issue #774](https://github.com/influxdata/influxdb/issues/774). Don't try to parse "inf" shard retention policy
- [Issue #769](https://github.com/influxdata/influxdb/issues/769). Use retention duration when determining expired shards. (Thanks, @shugo)
- [Issue #736](https://github.com/influxdata/influxdb/issues/736). Only db admins should be able to drop a series
- [Issue #713](https://github.com/influxdata/influxdb/issues/713). Null should be a valid fill value
- [Issue #644](https://github.com/influxdata/influxdb/issues/644). Graphite api should write data in batches to the coordinator
- [Issue #740](https://github.com/influxdata/influxdb/issues/740). Panic when distinct fields are selected from an inner join
- [Issue #781](https://github.com/influxdata/influxdb/issues/781). Panic when distinct fields are added after an inner join

## v0.8.0-rc.3 [2014-07-21]

### Bugfixes

- [Issue #752](https://github.com/influxdata/influxdb/issues/752). `./configure` should use goroot to find gofmt
- [Issue #758](https://github.com/influxdata/influxdb/issues/758). Clarify the reason behind graphite input plugin not starting. (Thanks, @otoolep)
- [Issue #759](https://github.com/influxdata/influxdb/issues/759). Don't revert the regex in the shard space. (Thanks, @shugo)
- [Issue #760](https://github.com/influxdata/influxdb/issues/760). Removing a server should remove it from the shard server ids. (Thanks, @shugo)
- [Issue #772](https://github.com/influxdata/influxdb/issues/772). Add sentinel values to all db. This caused the last key in the db to not be fetched properly.


## v0.8.0-rc.2 [2014-07-15]

- This release is to fix a build error in rc1 which caused rocksdb to not be available
- Bump up the `max-open-files` option to 1000 on all storage engines
- Lower the `write-buffer-size` to 1000

## v0.8.0-rc.1 [2014-07-15]

### Features

- [Issue #643](https://github.com/influxdata/influxdb/issues/643). Support pretty print json. (Thanks, @otoolep)
- [Issue #641](https://github.com/influxdata/influxdb/issues/641). Support multiple storage engines
- [Issue #665](https://github.com/influxdata/influxdb/issues/665). Make build tmp directory configurable in the make file. (Thanks, @dgnorton)
- [Issue #667](https://github.com/influxdata/influxdb/issues/667). Enable compression on all GET requests and when writing data
- [Issue #648](https://github.com/influxdata/influxdb/issues/648). Return permissions when listing db users. (Thanks, @nicolai86)
- [Issue #682](https://github.com/influxdata/influxdb/issues/682). Allow continuous queries to run without backfill (Thanks, @dhammika)
- [Issue #689](https://github.com/influxdata/influxdb/issues/689). **REQUIRES DATA MIGRATION** Move metadata into raft
- [Issue #255](https://github.com/influxdata/influxdb/issues/255). Support millisecond precision using `ms` suffix
- [Issue #95](https://github.com/influxdata/influxdb/issues/95). Drop database should not be synchronous
- [Issue #571](https://github.com/influxdata/influxdb/issues/571). Add support for arbitrary number of shard spaces and retention policies
- Default storage engine changed to RocksDB

### Bugfixes

- [Issue #651](https://github.com/influxdata/influxdb/issues/651). Change permissions of symlink which fix some installation issues. (Thanks, @Dieterbe)
- [Issue #670](https://github.com/influxdata/influxdb/issues/670). Don't warn on missing influxdb user on fresh installs
- [Issue #676](https://github.com/influxdata/influxdb/issues/676). Allow storing high precision integer values without losing any information
- [Issue #695](https://github.com/influxdata/influxdb/issues/695). Prevent having duplicate field names in the write payload. (Thanks, @seunglee150)
- [Issue #731](https://github.com/influxdata/influxdb/issues/731). Don't enable the udp plugin if the `enabled` option is set to false
- [Issue #733](https://github.com/influxdata/influxdb/issues/733). Print an `INFO` message when the input plugin is disabled
- [Issue #707](https://github.com/influxdata/influxdb/issues/707). Graphite input plugin should work payload delimited by any whitespace character
- [Issue #734](https://github.com/influxdata/influxdb/issues/734). Don't buffer non replicated writes
- [Issue #465](https://github.com/influxdata/influxdb/issues/465). Recreating a currently deleting db or series doesn't bring back the old data anymore
- [Issue #358](https://github.com/influxdata/influxdb/issues/358). **BREAKING** List series should return as a single series
- [Issue #499](https://github.com/influxdata/influxdb/issues/499). **BREAKING** Querying non-existent database or series will return an error
- [Issue #570](https://github.com/influxdata/influxdb/issues/570). InfluxDB crashes during delete/drop of database
- [Issue #592](https://github.com/influxdata/influxdb/issues/592). Drop series is inefficient

## v0.7.3 [2014-06-13]

### Bugfixes

- [Issue #637](https://github.com/influxdata/influxdb/issues/637). Truncate log files if the last request wasn't written properly
- [Issue #646](https://github.com/influxdata/influxdb/issues/646). CRITICAL: Duplicate shard ids for new shards if old shards are deleted.

## v0.7.2 [2014-05-30]

### Features

- [Issue #521](https://github.com/influxdata/influxdb/issues/521). MODE works on all datatypes (Thanks, @richthegeek)

### Bugfixes

- [Issue #418](https://github.com/influxdata/influxdb/pull/418). Requests or responses larger than MAX_REQUEST_SIZE break things.
- [Issue #606](https://github.com/influxdata/influxdb/issues/606). InfluxDB will fail to start with invalid permission if log.txt didn't exist
- [Issue #602](https://github.com/influxdata/influxdb/issues/602). Merge will fail to work across shards

### Features

## v0.7.1 [2014-05-29]

### Bugfixes

- [Issue #579](https://github.com/influxdata/influxdb/issues/579). Reject writes to nonexistent databases
- [Issue #597](https://github.com/influxdata/influxdb/issues/597). Force compaction after deleting data

### Features

- [Issue #476](https://github.com/influxdata/influxdb/issues/476). Support ARM architecture
- [Issue #578](https://github.com/influxdata/influxdb/issues/578). Support aliasing for expressions in parenthesis
- [Issue #544](https://github.com/influxdata/influxdb/pull/544). Support forcing node removal from a cluster
- [Issue #591](https://github.com/influxdata/influxdb/pull/591). Support multiple udp input plugins (Thanks, @tpitale)
- [Issue #600](https://github.com/influxdata/influxdb/pull/600). Report version, os, arch, and raftName once per day.

## v0.7.0 [2014-05-23]

### Bugfixes

- [Issue #557](https://github.com/influxdata/influxdb/issues/557). Group by time(1y) doesn't work while time(365d) works
- [Issue #547](https://github.com/influxdata/influxdb/issues/547). Add difference function (Thanks, @mboelstra)
- [Issue #550](https://github.com/influxdata/influxdb/issues/550). Fix tests on 32-bit ARM
- [Issue #524](https://github.com/influxdata/influxdb/issues/524). Arithmetic operators and where conditions don't play nice together
- [Issue #561](https://github.com/influxdata/influxdb/issues/561). Fix missing query in parsing errors
- [Issue #563](https://github.com/influxdata/influxdb/issues/563). Add sample config for graphite over udp
- [Issue #537](https://github.com/influxdata/influxdb/issues/537). Incorrect query syntax causes internal error
- [Issue #565](https://github.com/influxdata/influxdb/issues/565). Empty series names shouldn't cause a panic
- [Issue #575](https://github.com/influxdata/influxdb/issues/575). Single point select doesn't interpret timestamps correctly
- [Issue #576](https://github.com/influxdata/influxdb/issues/576). We shouldn't set timestamps and sequence numbers when listing cq
- [Issue #560](https://github.com/influxdata/influxdb/issues/560). Use /dev/urandom instead of /dev/random
- [Issue #502](https://github.com/influxdata/influxdb/issues/502). Fix a
  race condition in assigning id to db+series+field (Thanks @ohurvitz
  for reporting this bug and providing a script to repro)

### Features

- [Issue #567](https://github.com/influxdata/influxdb/issues/567). Allow selecting from multiple series names by separating them with commas (Thanks, @peekeri)

### Deprecated

- [Issue #460](https://github.com/influxdata/influxdb/issues/460). Don't start automatically after installing
- [Issue #529](https://github.com/influxdata/influxdb/issues/529). Don't run influxdb as root
- [Issue #443](https://github.com/influxdata/influxdb/issues/443). Use `name` instead of `username` when returning cluster admins

## v0.6.5 [2014-05-19]

### Features

- [Issue #551](https://github.com/influxdata/influxdb/issues/551). Add TOP and BOTTOM aggregate functions (Thanks, @chobie)

### Bugfixes

- [Issue #555](https://github.com/influxdata/influxdb/issues/555). Fix a regression introduced in the raft snapshot format

## v0.6.4 [2014-05-16]

### Features

- Make the write batch size configurable (also applies to deletes)
- Optimize writing to multiple series
- [Issue #546](https://github.com/influxdata/influxdb/issues/546). Add UDP support for Graphite API (Thanks, @peekeri)

### Bugfixes

- Fix a bug in shard logic that caused short term shards to be clobbered with long term shards
- [Issue #489](https://github.com/influxdata/influxdb/issues/489). Remove replication factor from CreateDatabase command

## v0.6.3 [2014-05-13]

### Features

- [Issue #505](https://github.com/influxdata/influxdb/issues/505). Return a version header with http the response (Thanks, @majst01)
- [Issue #520](https://github.com/influxdata/influxdb/issues/520). Print the version to the log file

### Bugfixes

- [Issue #516](https://github.com/influxdata/influxdb/issues/516). Close WAL log/index files when they aren't being used
- [Issue #532](https://github.com/influxdata/influxdb/issues/532). Don't log graphite connection EOF as an error
- [Issue #535](https://github.com/influxdata/influxdb/issues/535). WAL Replay hangs if response isn't received
- [Issue #538](https://github.com/influxdata/influxdb/issues/538). Don't panic if the same series existed twice in the request with different columns
- [Issue #536](https://github.com/influxdata/influxdb/issues/536). Joining the cluster after shards are creating shouldn't cause new nodes to panic
- [Issue #539](https://github.com/influxdata/influxdb/issues/539). count(distinct()) with fill shouldn't panic on empty groups
- [Issue #534](https://github.com/influxdata/influxdb/issues/534). Create a new series when interpolating

## v0.6.2 [2014-05-09]

### Bugfixes

- [Issue #511](https://github.com/influxdata/influxdb/issues/511). Don't automatically create the database when a db user is created
- [Issue #512](https://github.com/influxdata/influxdb/issues/512). Group by should respect null values
- [Issue #518](https://github.com/influxdata/influxdb/issues/518). Filter Infinities and NaNs from the returned json
- [Issue #522](https://github.com/influxdata/influxdb/issues/522). Committing requests while replaying caused the WAL to skip some log files
- [Issue #369](https://github.com/influxdata/influxdb/issues/369). Fix some edge cases with WAL recovery

## v0.6.1 [2014-05-06]

### Bugfixes

- [Issue #500](https://github.com/influxdata/influxdb/issues/500). Support `y` suffix in time durations
- [Issue #501](https://github.com/influxdata/influxdb/issues/501). Writes with invalid payload should be rejected
- [Issue #507](https://github.com/influxdata/influxdb/issues/507). New cluster admin passwords don't propagate properly to other nodes in a cluster
- [Issue #508](https://github.com/influxdata/influxdb/issues/508). Don't replay WAL entries for servers with no shards
- [Issue #464](https://github.com/influxdata/influxdb/issues/464). Admin UI shouldn't draw graphs for string columns
- [Issue #480](https://github.com/influxdata/influxdb/issues/480). Large values on the y-axis get cut off

## v0.6.0 [2014-05-02]

### Feature

- [Issue #477](https://github.com/influxdata/influxdb/issues/477). Add a udp json interface (Thanks, Julien Ammous)
- [Issue #491](https://github.com/influxdata/influxdb/issues/491). Make initial root password settable through env variable (Thanks, Edward Muller)

### Bugfixes

- [Issue #469](https://github.com/influxdata/influxdb/issues/469). Drop continuous queries when a database is dropped
- [Issue #431](https://github.com/influxdata/influxdb/issues/431). Don't log to standard output if a log file is specified in the config file
- [Issue #483](https://github.com/influxdata/influxdb/issues/483). Return 409 if a database already exist (Thanks, Edward Muller)
- [Issue #486](https://github.com/influxdata/influxdb/issues/486). Columns used in the target of continuous query shouldn't be inserted in the time series
- [Issue #490](https://github.com/influxdata/influxdb/issues/490). Database user password's cannot be changed (Thanks, Edward Muller)
- [Issue #495](https://github.com/influxdata/influxdb/issues/495). Enforce write permissions properly

## v0.5.12 [2014-04-29]

### Bugfixes

- [Issue #419](https://github.com/influxdata/influxdb/issues/419),[Issue #478](https://github.com/influxdata/influxdb/issues/478). Allow hostname, raft and protobuf ports to be changed, without requiring manual intervention from the user

## v0.5.11 [2014-04-25]

### Features

- [Issue #471](https://github.com/influxdata/influxdb/issues/471). Read and write permissions should be settable through the http api

### Bugfixes

- [Issue #323](https://github.com/influxdata/influxdb/issues/323). Continuous queries should guard against data loops
- [Issue #473](https://github.com/influxdata/influxdb/issues/473). Engine memory optimization

## v0.5.10 [2014-04-22]

### Features

- [Issue #463](https://github.com/influxdata/influxdb/issues/463). Allow series names to use any character (escape by wrapping in double quotes)
- [Issue #447](https://github.com/influxdata/influxdb/issues/447). Allow @ in usernames
- [Issue #466](https://github.com/influxdata/influxdb/issues/466). Allow column names to use any character (escape by wrapping in double quotes)

### Bugfixes

- [Issue #458](https://github.com/influxdata/influxdb/issues/458). Continuous queries with group by time() and a column should insert sequence numbers of 1
- [Issue #457](https://github.com/influxdata/influxdb/issues/457). Deleting series that start with capital letters should work

## v0.5.9 [2014-04-18]

### Bugfixes

- [Issue #446](https://github.com/influxdata/influxdb/issues/446). Check for (de)serialization errors
- [Issue #456](https://github.com/influxdata/influxdb/issues/456). Continuous queries failed if one of the group by columns had null value
- [Issue #455](https://github.com/influxdata/influxdb/issues/455). Comparison operators should ignore null values

## v0.5.8 [2014-04-17]

- Renamed config.toml.sample to config.sample.toml

### Bugfixes

- [Issue #244](https://github.com/influxdata/influxdb/issues/244). Reconstruct the query from the ast
- [Issue #449](https://github.com/influxdata/influxdb/issues/449). Heartbeat timeouts can cause reading from connection to lock up
- [Issue #451](https://github.com/influxdata/influxdb/issues/451). Reduce the aggregation state that is kept in memory so that
  aggregation queries over large periods of time don't take insance amount of memory

## v0.5.7 [2014-04-15]

### Features

- Queries are now logged as INFO in the log file before they run

### Bugfixes

- [Issue #328](https://github.com/influxdata/influxdb/issues/328). Join queries with math expressions don't work
- [Issue #440](https://github.com/influxdata/influxdb/issues/440). Heartbeat timeouts in logs
- [Issue #442](https://github.com/influxdata/influxdb/issues/442). shouldQuerySequentially didn't work as expected
  causing count(*) queries on large time series to use
  lots of memory
- [Issue #437](https://github.com/influxdata/influxdb/issues/437). Queries with negative constants don't parse properly
- [Issue #432](https://github.com/influxdata/influxdb/issues/432). Deleted data using a delete query is resurrected after a server restart
- [Issue #439](https://github.com/influxdata/influxdb/issues/439). Report the right location of the error in the query
- Fix some bugs with the WAL recovery on startup

## v0.5.6 [2014-04-08]

### Features

- [Issue #310](https://github.com/influxdata/influxdb/issues/310). Request should support multiple timeseries
- [Issue #416](https://github.com/influxdata/influxdb/issues/416). Improve the time it takes to drop database

### Bugfixes

- [Issue #413](https://github.com/influxdata/influxdb/issues/413). Don't assume that group by interval is greater than a second
- [Issue #415](https://github.com/influxdata/influxdb/issues/415). Include the database when sending an auth error back to the user
- [Issue #421](https://github.com/influxdata/influxdb/issues/421). Make read timeout a config option
- [Issue #392](https://github.com/influxdata/influxdb/issues/392). Different columns in different shards returns invalid results when a query spans those shards

### Bugfixes

## v0.5.5 [2014-04-04]

- Upgrade leveldb 1.10 -> 1.15

  This should be a backward compatible change, but is here for documentation only

### Feature

- Add a command line option to repair corrupted leveldb databases on startup
- [Issue #401](https://github.com/influxdata/influxdb/issues/401). No limit on the number of columns in the group by clause

### Bugfixes

- [Issue #398](https://github.com/influxdata/influxdb/issues/398). Support now() and NOW() in the query lang
- [Issue #403](https://github.com/influxdata/influxdb/issues/403). Filtering should work with join queries
- [Issue #404](https://github.com/influxdata/influxdb/issues/404). Filtering with invalid condition shouldn't crash the server
- [Issue #405](https://github.com/influxdata/influxdb/issues/405). Percentile shouldn't crash for small number of values
- [Issue #408](https://github.com/influxdata/influxdb/issues/408). Make InfluxDB recover from internal bugs and panics
- [Issue #390](https://github.com/influxdata/influxdb/issues/390). Multiple response.WriteHeader when querying as admin
- [Issue #407](https://github.com/influxdata/influxdb/issues/407). Start processing continuous queries only after the WAL is initialized
- Close leveldb databases properly if we couldn't create a new Shard. See leveldb\_shard\_datastore\_test:131

## v0.5.4 [2014-04-02]

### Bugfixes

- [Issue #386](https://github.com/influxdata/influxdb/issues/386). Drop series should work with series containing dots
- [Issue #389](https://github.com/influxdata/influxdb/issues/389). Filtering shouldn't stop prematurely
- [Issue #341](https://github.com/influxdata/influxdb/issues/341). Make the number of shards that are queried in parallel configurable
- [Issue #394](https://github.com/influxdata/influxdb/issues/394). Support count(distinct) and count(DISTINCT)
- [Issue #362](https://github.com/influxdata/influxdb/issues/362). Limit should be enforced after aggregation

## v0.5.3 [2014-03-31]

### Bugfixes

- [Issue #378](https://github.com/influxdata/influxdb/issues/378). Indexing should return if there are no requests added since the last index
- [Issue #370](https://github.com/influxdata/influxdb/issues/370). Filtering and limit should be enforced on the shards
- [Issue #379](https://github.com/influxdata/influxdb/issues/379). Boolean columns should be usable in where clauses
- [Issue #381](https://github.com/influxdata/influxdb/issues/381). Should be able to do deletes as a cluster admin

## v0.5.2 [2014-03-28]

### Bugfixes

- [Issue #342](https://github.com/influxdata/influxdb/issues/342). Data resurrected after a server restart
- [Issue #367](https://github.com/influxdata/influxdb/issues/367). Influxdb won't start if the api port is commented out
- [Issue #355](https://github.com/influxdata/influxdb/issues/355). Return an error on wrong time strings
- [Issue #331](https://github.com/influxdata/influxdb/issues/331). Allow negative time values in the where clause
- [Issue #371](https://github.com/influxdata/influxdb/issues/371). Seris index isn't deleted when the series is dropped
- [Issue #360](https://github.com/influxdata/influxdb/issues/360). Store and recover continuous queries

## v0.5.1 [2014-03-24]

### Bugfixes

- Revert the version of goraft due to a bug found in the latest version

## v0.5.0 [2014-03-24]

### Features

- [Issue #293](https://github.com/influxdata/influxdb/pull/293). Implement a Graphite listener

### Bugfixes

- [Issue #340](https://github.com/influxdata/influxdb/issues/340). Writing many requests while replaying seems to cause commits out of order

## v0.5.0-rc.6 [2014-03-20]

### Bugfixes

- Increase raft election timeout to avoid unecessary relections
- Sort points before writing them to avoid an explosion in the request
  number when the points are written randomly
- [Issue #335](https://github.com/influxdata/influxdb/issues/335). Fixes regexp for interpolating more than one column value in continuous queries
- [Issue #318](https://github.com/influxdata/influxdb/pull/318). Support EXPLAIN queries
- [Issue #333](https://github.com/influxdata/influxdb/pull/333). Fail
  when the password is too short or too long instead of passing it to
  the crypto library

## v0.5.0-rc.5 [2014-03-11]

### Bugfixes

- [Issue #312](https://github.com/influxdata/influxdb/issues/312). WAL should wait for server id to be set before recovering
- [Issue #301](https://github.com/influxdata/influxdb/issues/301). Use ref counting to guard against race conditions in the shard cache
- [Issue #319](https://github.com/influxdata/influxdb/issues/319). Propagate engine creation error correctly to the user
- [Issue #316](https://github.com/influxdata/influxdb/issues/316). Make
  sure we don't starve goroutines if we get an access denied error
  from one of the shards
- [Issue #306](https://github.com/influxdata/influxdb/issues/306). Deleting/Dropping database takes a lot of memory
- [Issue #302](https://github.com/influxdata/influxdb/issues/302). Should be able to set negative timestamps on points
- [Issue #327](https://github.com/influxdata/influxdb/issues/327). Make delete queries not use WAL. This addresses #315, #317 and #314
- [Issue #321](https://github.com/influxdata/influxdb/issues/321). Make sure we split points on shards properly

## v0.5.0-rc.4 [2014-03-07]

### Bugfixes

- [Issue #298](https://github.com/influxdata/influxdb/issues/298). Fix limit when querying multiple shards
- [Issue #305](https://github.com/influxdata/influxdb/issues/305). Shard ids not unique after restart
- [Issue #309](https://github.com/influxdata/influxdb/issues/309). Don't relog the requests on the remote server
- Fix few bugs in the WAL and refactor the way it works (this requires purging the WAL from previous rc)

## v0.5.0-rc.3 [2014-03-03]

### Bugfixes
- [Issue #69](https://github.com/influxdata/influxdb/issues/69). Support column aliases
- [Issue #287](https://github.com/influxdata/influxdb/issues/287). Make the lru cache size configurable
- [Issue #38](https://github.com/influxdata/influxdb/issues/38). Fix a memory leak discussed in this story
- [Issue #286](https://github.com/influxdata/influxdb/issues/286). Make the number of open shards configurable
- Make LevelDB use the max open files configuration option.

## v0.5.0-rc.2 [2014-02-27]

### Bugfixes

- [Issue #274](https://github.com/influxdata/influxdb/issues/274). Crash after restart
- [Issue #277](https://github.com/influxdata/influxdb/issues/277). Ensure duplicate shards won't be created
- [Issue #279](https://github.com/influxdata/influxdb/issues/279). Limits not working on regex queries
- [Issue #281](https://github.com/influxdata/influxdb/issues/281). `./influxdb -v` should print the sha when building from source
- [Issue #283](https://github.com/influxdata/influxdb/issues/283). Dropping shard and restart in cluster causes panic.
- [Issue #288](https://github.com/influxdata/influxdb/issues/288). Sequence numbers should be unique per server id

## v0.5.0-rc.1 [2014-02-25]

### Bugfixes

- Ensure large deletes don't take too much memory
- [Issue #240](https://github.com/influxdata/influxdb/pull/240). Unable to query against columns with `.` in the name.
- [Issue #250](https://github.com/influxdata/influxdb/pull/250). different result between normal and continuous query with "group by" clause
- [Issue #216](https://github.com/influxdata/influxdb/pull/216). Results with no points should exclude columns and points

### Features

- [Issue #243](https://github.com/influxdata/influxdb/issues/243). Should have endpoint to GET a user's attributes.
- [Issue #269](https://github.com/influxdata/influxdb/pull/269), [Issue #65](https://github.com/influxdata/influxdb/issues/65) New clustering architecture (see docs), with the side effect that queries can be distributed between multiple shards
- [Issue #164](https://github.com/influxdata/influxdb/pull/269),[Issue #103](https://github.com/influxdata/influxdb/pull/269),[Issue #166](https://github.com/influxdata/influxdb/pull/269),[Issue #165](https://github.com/influxdata/influxdb/pull/269),[Issue #132](https://github.com/influxdata/influxdb/pull/269) Make request log a log file instead of leveldb with recovery on startup

### Deprecated

- [Issue #189](https://github.com/influxdata/influxdb/issues/189). `/cluster_admins` and `/db/:db/users` return usernames in a `name` key instead of `username` key.
- [Issue #216](https://github.com/influxdata/influxdb/pull/216). Results with no points should exclude columns and points

## v0.4.4 [2014-02-05]

### Features

- Make the leveldb max open files configurable in the toml file

## v0.4.3 [2014-01-31]

### Bugfixes

- [Issue #225](https://github.com/influxdata/influxdb/issues/225). Remove a hard limit on the points returned by the datastore
- [Issue #223](https://github.com/influxdata/influxdb/issues/223). Null values caused count(distinct()) to panic
- [Issue #224](https://github.com/influxdata/influxdb/issues/224). Null values broke replication due to protobuf limitation

## v0.4.1 [2014-01-30]

### Features

- [Issue #193](https://github.com/influxdata/influxdb/issues/193). Allow logging to stdout. Thanks @schmurfy
- [Issue #190](https://github.com/influxdata/influxdb/pull/190). Add support for SSL.
- [Issue #194](https://github.com/influxdata/influxdb/pull/194). Should be able to disable Admin interface.

### Bugfixes

- [Issue #33](https://github.com/influxdata/influxdb/issues/33). Don't call WriteHeader more than once per request
- [Issue #195](https://github.com/influxdata/influxdb/issues/195). Allow the bind address to be configurable, Thanks @schmurfy.
- [Issue #199](https://github.com/influxdata/influxdb/issues/199). Make the test timeout configurable
- [Issue #200](https://github.com/influxdata/influxdb/issues/200). Selecting `time` or `sequence_number` silently fail
- [Issue #215](https://github.com/influxdata/influxdb/pull/215). Server fails to start up after Raft log compaction and restart.

## v0.4.0 [2014-01-17]

## Features

- [Issue #86](https://github.com/influxdata/influxdb/issues/86). Support arithmetic expressions in select clause
- [Issue #92](https://github.com/influxdata/influxdb/issues/92). Change '==' to '=' and '!=' to '<>'
- [Issue #88](https://github.com/influxdata/influxdb/issues/88). Support datetime strings
- [Issue #64](https://github.com/influxdata/influxdb/issues/64). Shard writes and queries across cluster with replay for briefly downed nodes (< 24 hrs)
- [Issue #78](https://github.com/influxdata/influxdb/issues/78). Sequence numbers persist across restarts so they're not reused
- [Issue #102](https://github.com/influxdata/influxdb/issues/102). Support expressions in where condition
- [Issue #101](https://github.com/influxdata/influxdb/issues/101). Support expressions in aggregates
- [Issue #62](https://github.com/influxdata/influxdb/issues/62). Support updating and deleting column values
- [Issue #96](https://github.com/influxdata/influxdb/issues/96). Replicate deletes in a cluster
- [Issue #94](https://github.com/influxdata/influxdb/issues/94). delete queries
- [Issue #116](https://github.com/influxdata/influxdb/issues/116). Use proper logging
- [Issue #40](https://github.com/influxdata/influxdb/issues/40). Use TOML instead of JSON in the config file
- [Issue #99](https://github.com/influxdata/influxdb/issues/99). Support list series in the query language
- [Issue #149](https://github.com/influxdata/influxdb/issues/149). Cluster admins should be able to perform reads and writes.
- [Issue #108](https://github.com/influxdata/influxdb/issues/108). Querying one point using `time =`
- [Issue #114](https://github.com/influxdata/influxdb/issues/114). Servers should periodically check that they're consistent.
- [Issue #93](https://github.com/influxdata/influxdb/issues/93). Should be able to drop a time series
- [Issue #177](https://github.com/influxdata/influxdb/issues/177). Support drop series in the query language.
- [Issue #184](https://github.com/influxdata/influxdb/issues/184). Implement Raft log compaction.
- [Issue #153](https://github.com/influxdata/influxdb/issues/153). Implement continuous queries

### Bugfixes

- [Issue #90](https://github.com/influxdata/influxdb/issues/90). Group by multiple columns panic
- [Issue #89](https://github.com/influxdata/influxdb/issues/89). 'Group by' combined with 'where' not working
- [Issue #106](https://github.com/influxdata/influxdb/issues/106). Don't panic if we only see one point and can't calculate derivative
- [Issue #105](https://github.com/influxdata/influxdb/issues/105). Panic when using a where clause that reference columns with null values
- [Issue #61](https://github.com/influxdata/influxdb/issues/61). Remove default limits from queries
- [Issue #118](https://github.com/influxdata/influxdb/issues/118). Make column names starting with '_' legal
- [Issue #121](https://github.com/influxdata/influxdb/issues/121). Don't fall back to the cluster admin auth if the db user auth fails
- [Issue #127](https://github.com/influxdata/influxdb/issues/127). Return error on delete queries with where condition that don't have time
- [Issue #117](https://github.com/influxdata/influxdb/issues/117). Fill empty groups with default values
- [Issue #150](https://github.com/influxdata/influxdb/pull/150). Fix parser for when multiple divisions look like a regex.
- [Issue #158](https://github.com/influxdata/influxdb/issues/158). Logged deletes should be stored with the time range if missing.
- [Issue #136](https://github.com/influxdata/influxdb/issues/136). Make sure writes are replicated in order to avoid triggering replays
- [Issue #145](https://github.com/influxdata/influxdb/issues/145). Server fails to join cluster if all starting at same time.
- [Issue #176](https://github.com/influxdata/influxdb/issues/176). Drop database should take effect on all nodes
- [Issue #180](https://github.com/influxdata/influxdb/issues/180). Column names not returned when running multi-node cluster and writing more than one point.
- [Issue #182](https://github.com/influxdata/influxdb/issues/182). Queries with invalid limit clause crash the server

### Deprecated

- deprecate '==' and '!=' in favor of '=' and '<>', respectively
- deprecate `/dbs` (for listing databases) in favor of a more consistent `/db` endpoint
- deprecate `username` field for a more consistent `name` field in `/db/:db/users` and `/cluster_admins`
- deprecate endpoints `/db/:db/admins/:user` in favor of using `/db/:db/users/:user` which should
  be used to update user flags, password, etc.
- Querying for column names that don't exist no longer throws an error.

## v0.3.2

## Features

- [Issue #82](https://github.com/influxdata/influxdb/issues/82). Add endpoint for listing available admin interfaces.
- [Issue #80](https://github.com/influxdata/influxdb/issues/80). Support durations when specifying start and end time
- [Issue #81](https://github.com/influxdata/influxdb/issues/81). Add support for IN

## Bugfixes

- [Issue #75](https://github.com/influxdata/influxdb/issues/75). Don't allow time series names that start with underscore
- [Issue #85](https://github.com/influxdata/influxdb/issues/85). Non-existing columns exist after they have been queried before

## v0.3.0

## Features

- [Issue #51](https://github.com/influxdata/influxdb/issues/51). Implement first and last aggregates
- [Issue #35](https://github.com/influxdata/influxdb/issues/35). Support table aliases in Join Queries
- [Issue #71](https://github.com/influxdata/influxdb/issues/71). Add WillReturnSingleSeries to the Query
- [Issue #61](https://github.com/influxdata/influxdb/issues/61). Limit should default to 10k
- [Issue #59](https://github.com/influxdata/influxdb/issues/59). Add histogram aggregate function

## Bugfixes

- Fix join and merges when the query is a descending order query
- [Issue #57](https://github.com/influxdata/influxdb/issues/57). Don't panic when type of time != float
- [Issue #63](https://github.com/influxdata/influxdb/issues/63). Aggregate queries should not have a sequence_number column

## v0.2.0

### Features

- [Issue #37](https://github.com/influxdata/influxdb/issues/37). Support the negation of the regex matcher !~
- [Issue #47](https://github.com/influxdata/influxdb/issues/47). Spill out query and database detail at the time of bug report

### Bugfixes

- [Issue #36](https://github.com/influxdata/influxdb/issues/36). The regex operator should be =~ not ~=
- [Issue #39](https://github.com/influxdata/influxdb/issues/39). Return proper content types from the http api
- [Issue #42](https://github.com/influxdata/influxdb/issues/42). Make the api consistent with the docs
- [Issue #41](https://github.com/influxdata/influxdb/issues/41). Table/Points not deleted when database is dropped
- [Issue #45](https://github.com/influxdata/influxdb/issues/45). Aggregation shouldn't mess up the order of the points
- [Issue #44](https://github.com/influxdata/influxdb/issues/44). Fix crashes on RHEL 5.9
- [Issue #34](https://github.com/influxdata/influxdb/issues/34). Ascending order always return null for columns that have a null value
- [Issue #55](https://github.com/influxdata/influxdb/issues/55). Limit should limit the points that match the Where clause
- [Issue #53](https://github.com/influxdata/influxdb/issues/53). Writing null values via HTTP API fails

### Deprecated

- Preparing to deprecate `/dbs` (for listing databases) in favor of a more consistent `/db` endpoint
- Preparing to deprecate `username` field for a more consistent `name` field in the `/db/:db/users`
- Preparing to deprecate endpoints `/db/:db/admins/:user` in favor of using `/db/:db/users/:user` which should
  be used to update user flags, password, etc.

## v0.1.0

### Features

- [Issue #29](https://github.com/influxdata/influxdb/issues/29). Semicolon is now optional in queries
- [Issue #31](https://github.com/influxdata/influxdb/issues/31). Support Basic Auth as well as query params for authentication.

### Bugfixes

- Don't allow creating users with empty username
- [Issue #22](https://github.com/influxdata/influxdb/issues/22). Don't set goroot if it was set
- [Issue #25](https://github.com/influxdata/influxdb/issues/25). Fix queries that use the median aggregator
- [Issue #26](https://github.com/influxdata/influxdb/issues/26). Default log and db directories should be in /opt/influxdb/shared/data
- [Issue #27](https://github.com/influxdata/influxdb/issues/27). Group by should not blow up if the one of the columns in group by has null values
- [Issue #30](https://github.com/influxdata/influxdb/issues/30). Column indexes/names getting off somehow
- [Issue #32](https://github.com/influxdata/influxdb/issues/32). Fix many typos in the codebase. Thanks @pborreli

## v0.0.9

#### Features

- Add stddev(...) support
- Better docs, thanks @auxesis and @d-snp.

#### Bugfixes

- Set PYTHONPATH and CC appropriately on mac os x.
- [Issue #18](https://github.com/influxdata/influxdb/issues/18). Fix 386 debian and redhat packages
- [Issue #23](https://github.com/influxdata/influxdb/issues/23). Fix the init scripts on redhat

## v0.0.8

#### Features

- Add a way to reset the root password from the command line.
- Add distinct(..) and derivative(...) support
- Print test coverage if running go1.2

#### Bugfixes

- Fix the default admin site path in the .deb and .rpm packages.
- Fix the configuration filename in the .tar.gz package.

## v0.0.7

#### Features

- include the admin site in the repo to make it easier for newcomers.

## v0.0.6

#### Features

- Add count(distinct(..)) support

#### Bugfixes

- Reuse levigo read/write options.

## v0.0.5

#### Features

- Cache passwords in memory to speed up password verification
- Add MERGE and INNER JOIN support

#### Bugfixes

- All columns should be returned if `select *` was used
- Read/Write benchmarks

## v0.0.2

#### Features

- Add an admin UI
- Deb and RPM packages

#### Bugfixes

- Fix some nil pointer dereferences
- Cleanup the aggregators implementation

## v0.0.1 [2013-10-22]

  * Initial Release<|MERGE_RESOLUTION|>--- conflicted
+++ resolved
@@ -1,4 +1,3 @@
-<<<<<<< HEAD
 ## v1.3.0 [unreleased]
 
 ### Features
@@ -9,12 +8,9 @@
 - [#7776](https://github.com/influxdata/influxdb/issues/7776): Add system information to /debug/vars.
 - [#7553](https://github.com/influxdata/influxdb/issues/7553): Add modulo operator to the query language.
 
-## v1.2.1 [unreleased]
-=======
 ## v1.2.1 [2017-03-08]
 
 ### Release Notes
->>>>>>> 3ec60fe2
 
 ### Bugfixes
 

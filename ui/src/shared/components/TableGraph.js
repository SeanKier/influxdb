--- conflicted
+++ resolved
@@ -254,7 +254,7 @@
 
     const cellContents = isTimeData
       ? `${moment(cellData).format(timeFormat)}`
-      : columnName || `${cellData}`
+      : fieldName || `${cellData}`
 
     return (
       <div
@@ -265,13 +265,7 @@
         onMouseOver={this.handleHover(columnIndex, rowIndex)}
         title={cellContents}
       >
-<<<<<<< HEAD
-        {isTimeData
-          ? `${moment(cellData).format(timeFormat)}`
-          : fieldName || `${cellData}`}
-=======
         {cellContents}
->>>>>>> 5aa9b3c6
       </div>
     )
   }
@@ -314,40 +308,12 @@
         ref={gridContainer => (this.gridContainer = gridContainer)}
         onMouseOut={this.handleMouseOut}
       >
-<<<<<<< HEAD
         {!_.isEmpty(data) &&
-          <MultiGrid
-=======
-        {!isEmpty(data) &&
           <ColumnSizer
->>>>>>> 5aa9b3c6
             columnCount={columnCount}
             columnMaxWidth={COLUMN_MAX_WIDTH}
             columnMinWidth={COLUMN_MIN_WIDTH}
             width={tableWidth}
-<<<<<<< HEAD
-            fixedColumnCount={fixedColumnCount}
-            fixedRowCount={1}
-            enableFixedColumnScroll={true}
-            enableFixedRowScroll={true}
-            timeFormat={
-              tableOptions ? tableOptions.timeFormat : TIME_FORMAT_DEFAULT
-            }
-            fieldNames={
-              tableOptions ? tableOptions.fieldNames : [TIME_FIELD_DEFAULT]
-            }
-            scrollToRow={scrollToRow}
-            scrollToColumn={scrollToColumn}
-            verticalTimeAxis={verticalTimeAxis}
-            sortField={sortField}
-            sortDirection={sortDirection}
-            cellRenderer={this.cellRenderer}
-            hoveredColumnIndex={hoveredColumnIndex}
-            hoveredRowIndex={hoveredRowIndex}
-            hoverTime={hoverTime}
-            colors={colors}
-          />}
-=======
           >
             {({getColumnWidth, registerChild}) =>
               <MultiGrid
@@ -365,17 +331,14 @@
                 timeFormat={
                   tableOptions ? tableOptions.timeFormat : TIME_FORMAT_DEFAULT
                 }
-                columnNames={
-                  tableOptions
-                    ? tableOptions.columnNames
-                    : [TIME_COLUMN_DEFAULT]
+                fieldNames={
+                  tableOptions ? tableOptions.fieldNames : [TIME_FIELD_DEFAULT]
                 }
                 scrollToRow={scrollToRow}
                 scrollToColumn={scrollToColumn}
                 verticalTimeAxis={verticalTimeAxis}
-                sortByColumnIndex={sortByColumnIndex}
-                clickToSortFieldIndex={clickToSortFieldIndex}
-                clicktoSortDirection={clicktoSortDirection}
+                sortField={sortField}
+                sortDirection={sortDirection}
                 cellRenderer={this.cellRenderer}
                 hoveredColumnIndex={hoveredColumnIndex}
                 hoveredRowIndex={hoveredRowIndex}
@@ -384,7 +347,6 @@
                 classNameBottomRightGrid="table-graph--scroll-window"
               />}
           </ColumnSizer>}
->>>>>>> 5aa9b3c6
       </div>
     )
   }
